--- conflicted
+++ resolved
@@ -1,1275 +1,1269 @@
-# -*- coding: utf-8 -*- # Add encoding declaration
-import matplotlib.pyplot as plt
-import os
-import numpy as np
-import torch
-import torch.nn as nn
-import argparse
-import datetime
-import torch.optim as optim
-from torch.utils.data import Dataset, DataLoader 
-from tqdm import tqdm
-import math
-import torch.nn.functional as F
-from torch.optim.lr_scheduler import CosineAnnealingLR
-import gc 
-import sys 
-import traceback 
-from typing import List, Dict, Tuple, Any 
-from functions import load_system_params
-
-# --- Constants ---
-K_BOLTZMANN = 1.38e-23
-T_NOISE_KELVIN = 290 # Standard noise temperature
-
-
-
-
-# --- Define custom dataset class (read echo and m_peak) ---
-class ChunkedEchoDataset(Dataset):
-    """
-    Load pre-computed *noiseless* echo signals (yecho) from chunked .npy files
-    and target peaks (m_peak).
-    """
-    # expected_k now directly controlled by args.max_targets
-    def __init__(self, data_root, start_idx, end_idx, expected_k):
-        """
-        Initialize dataset.
-
-        Args:
-            data_root (str): Root directory containing echoes subdirectory and trajectory_data.npz,
-                             system_params.npz.
-            start_idx (int): Starting absolute index for this dataset slice.
-            end_idx (int): Ending absolute index for this dataset slice.
-            expected_k (int): Expected maximum number of targets K (for m_peak padding/truncation).
-        """
-        super().__init__()
-        self.data_root = data_root
-        self.start_idx = start_idx
-        self.end_idx = end_idx
-        self.num_samples = end_idx - start_idx + 1
-        self.expected_k = expected_k # Now set by args.max_targets
-
-        print(f"  Dataset initialization: root='{data_root}', range=[{start_idx}, {end_idx}], count={self.num_samples}, expected_K={self.expected_k}") # Added expected_k here
-
-        self.echoes_dir = os.path.join(data_root, 'echoes')
-        if not os.path.isdir(self.echoes_dir):
-            raise FileNotFoundError(f"Echoes directory not found: {self.echoes_dir}")
-
-        params_path = os.path.join(data_root, 'system_params.npz')
-        if not os.path.isfile(params_path):
-            raise FileNotFoundError(f"System parameters file not found: {params_path}")
-        try:
-            params_data = np.load(params_path)
-            if 'samples_per_chunk' not in params_data:
-                if 'chunk_size' in params_data: self.chunk_size = int(params_data['chunk_size'])
-                else: raise KeyError("'samples_per_chunk' or 'chunk_size' not found in system_params.npz.")
-            else: self.chunk_size = int(params_data['samples_per_chunk'])
-            self.M_plus_1 = int(params_data['M']) + 1 if 'M' in params_data else None
-            self.Ns = int(params_data['Ns']) if 'Ns' in params_data else None
-            print(f"  Loaded chunk_size from params: {self.chunk_size}")
-            if self.M_plus_1: print(f"  Loaded M+1 from params: {self.M_plus_1}")
-            if self.Ns: print(f"  Loaded Ns from params: {self.Ns}")
-        except Exception as e: raise IOError(f"Error loading or parsing system_params.npz: {e}")
-        if self.chunk_size <= 0: raise ValueError("samples_per_chunk must be positive.")
-
-        traj_path = os.path.join(data_root, 'trajectory_data.npz')
-        if not os.path.isfile(traj_path): raise FileNotFoundError(f"Trajectory data file not found: {traj_path}")
-        try:
-            traj_data = np.load(traj_path)
-            if 'm_peak_indices' not in traj_data:
-                if 'm_peak' in traj_data: m_peak_all = traj_data['m_peak']
-                else: raise KeyError("'m_peak_indices' or 'm_peak' not found in trajectory_data.npz")
-            else: m_peak_all = traj_data['m_peak_indices']
-            total_samples_in_file = m_peak_all.shape[0]
-            if self.end_idx >= total_samples_in_file:
-                print(f"Warning: Requested end_idx ({self.end_idx}) exceeds available samples in trajectory_data.npz ({total_samples_in_file}).")
-                self.end_idx = total_samples_in_file - 1; self.num_samples = self.end_idx - self.start_idx + 1
-                if self.num_samples <= 0: raise ValueError(f"Invalid adjusted sample range [{self.start_idx}, {self.end_idx}]")
-                print(f"  Adjusted dataset range: [{self.start_idx}, {self.end_idx}], count={self.num_samples}")
-            self.m_peak_targets = m_peak_all[self.start_idx : self.end_idx + 1]
-            print(f"  Loaded m_peak_targets, original shape: {self.m_peak_targets.shape}")
-
-            # --- Adjust loaded targets based on expected_k ---
-            actual_k_in_data = self.m_peak_targets.shape[1] if self.m_peak_targets.ndim > 1 else 1
-            if actual_k_in_data < self.expected_k:
-                print(f"  Info: m_peak_targets K dimension ({actual_k_in_data}) is less than expected_k ({self.expected_k}). Will pad.")
-                pad_width = self.expected_k - actual_k_in_data
-                # Pad with -1 (invalid index)
-                self.m_peak_targets = np.pad(self.m_peak_targets, ((0, 0), (0, pad_width)), 'constant', constant_values=-1)
-                print(f"  Padded m_peak_targets shape: {self.m_peak_targets.shape}")
-            elif actual_k_in_data > self.expected_k:
-                 print(f"  Warning: m_peak_targets K dimension ({actual_k_in_data}) is greater than expected_k ({self.expected_k}). Will truncate.")
-                 self.m_peak_targets = self.m_peak_targets[:, :self.expected_k]
-                 print(f"  Truncated m_peak_targets shape: {self.m_peak_targets.shape}")
-            # ---
-
-        except Exception as e: raise IOError(f"Error loading or processing trajectory_data.npz: {e}")
-
-    def __len__(self):
-        return self.num_samples
-
-    def __getitem__(self, index):
-        if index < 0 or index >= self.num_samples: raise IndexError(f"Index {index} out of range [0, {self.num_samples - 1}]")
-        try:
-            absolute_idx = self.start_idx + index
-            chunk_idx = absolute_idx // self.chunk_size
-            index_in_chunk = absolute_idx % self.chunk_size
-            echo_file_path = os.path.join(self.echoes_dir, f'echo_chunk_{chunk_idx}.npy')
-            if not os.path.isfile(echo_file_path): raise FileNotFoundError(f"Echo data file not found: {echo_file_path} (requested chunk {chunk_idx})")
-            echo_chunk = np.load(echo_file_path)
-            # Check dimensions if M_plus_1 and Ns are known
-            if self.Ns and self.M_plus_1 and echo_chunk.ndim >= 3 and echo_chunk.shape[1:] != (self.Ns, self.M_plus_1):
-                print(f"Warning (idx={absolute_idx}, chunk={chunk_idx}): echo_chunk shape {echo_chunk.shape} does not match expected ({(-1, self.Ns, self.M_plus_1)})")
-            if index_in_chunk >= echo_chunk.shape[0]: raise IndexError(f"Index {index_in_chunk} exceeds loaded chunk size ({echo_chunk.shape[0]}) for file echo_chunk_{chunk_idx}.npy (absolute index {absolute_idx})")
-
-            clean_echo_signal = echo_chunk[index_in_chunk]
-            m_peak = self.m_peak_targets[index] # Already adjusted to expected_k
-
-            # Convert to tensors
-            echo_tensor = torch.from_numpy(clean_echo_signal).to(torch.complex64)
-            # Ensure m_peak is LONG type for indexing/embedding later if needed
-            m_peak_tensor = torch.from_numpy(m_peak).to(torch.long)
-
-            sample = {'echo': echo_tensor, 'm_peak': m_peak_tensor}
-            return sample
-        except FileNotFoundError as e: print(f"Error: File not found when loading index {index} (absolute {self.start_idx + index}): {e}", flush=True); raise
-        except IndexError as e: print(f"Error: Index out of range when loading index {index} (absolute {self.start_idx + index}): {e}", flush=True); raise
-        except Exception as e: print(f"Error: Unexpected error when loading index {index} (absolute {self.start_idx + index}): {e}", flush=True); traceback.print_exc(); raise
-
-# --- Model definition ---
-
-# --- CNN Model (IndexPredictionCNN) ---
-class IndexPredictionCNN(nn.Module):
-    def __init__(self, M_plus_1, Ns, hidden_dim=512, dropout=0.2):
-        super().__init__()
-        self.M_plus_1 = M_plus_1
-        self.Ns = Ns
-        self.hidden_dim = hidden_dim
-        self.dropout = dropout
-        final_channels = 512
-
-        self.feature_extractor = nn.Sequential(
-            nn.Conv2d(1, 64, kernel_size=(3, 3), stride=(1, 1), padding=(1, 1), bias=False),
-            nn.BatchNorm2d(64), nn.LeakyReLU(0.1),
-            nn.Conv2d(64, 128, kernel_size=(3, 3), stride=(2, 1), padding=(1, 1), bias=False),
-            nn.BatchNorm2d(128), nn.LeakyReLU(0.1), nn.Dropout2d(0.1),
-            nn.Conv2d(128, 256, kernel_size=(3, 3), stride=(2, 1), padding=(1, 1), bias=False),
-            nn.BatchNorm2d(256), nn.LeakyReLU(0.1), nn.Dropout2d(0.1),
-            nn.Conv2d(256, final_channels, kernel_size=(3, 3), stride=(2, 1), padding=(1, 1), bias=False),
-            nn.BatchNorm2d(final_channels), nn.LeakyReLU(0.1), nn.Dropout2d(0.1),
-        )
-
-        self.predictor = nn.Sequential(
-            nn.Conv1d(final_channels, hidden_dim, kernel_size=3, padding=1, bias=False),
-            nn.BatchNorm1d(hidden_dim), nn.LeakyReLU(0.1), nn.Dropout(dropout),
-            nn.Conv1d(hidden_dim, hidden_dim // 2, kernel_size=3, padding=1, bias=False),
-            nn.BatchNorm1d(hidden_dim // 2), nn.LeakyReLU(0.1), nn.Dropout(dropout),
-            nn.Conv1d(hidden_dim // 2, 1, kernel_size=1) # Output logits per M+1 position
-        )
-
-        self.apply(self._init_weights) # Apply weight initialization
-
-    def _init_weights(self, module):
-        if isinstance(module, nn.Conv2d) or isinstance(module, nn.Conv1d):
-            nn.init.kaiming_normal_(module.weight, mode='fan_out', nonlinearity='leaky_relu')
-            if module.bias is not None:
-                nn.init.constant_(module.bias, 0)
-        elif isinstance(module, nn.BatchNorm2d) or isinstance(module, nn.BatchNorm1d):
-            nn.init.constant_(module.weight, 1)
-            nn.init.constant_(module.bias, 0)
-        # Initialize the final prediction layer differently if needed
-        if isinstance(module, nn.Conv1d) and module.out_channels == 1:
-             if hasattr(module, 'weight') and module.weight is not None:
-                 nn.init.normal_(module.weight, mean=0.0, std=0.01) # Small init for final layer
-             if hasattr(module, 'bias') and module.bias is not None:
-                 nn.init.constant_(module.bias, 0)
-
-    def forward(self, Y_complex):
-        B, Ns_actual, M_plus_1_actual = Y_complex.shape
-        # --- START: FFT Processing ---
-        # FFT along Ns dimension (Doppler)
-        Y_fft = torch.fft.fft(Y_complex, dim=1)
-        Y_fft_shift = torch.fft.fftshift(Y_fft, dim=1) # Shift zero-frequency component to center
-        # --- END: FFT Processing ---
-
-        # --- START: Feature Extraction Input Preparation ---
-        # Use magnitude as input features
-        Y_magnitude = torch.abs(Y_fft_shift)
-        # Log magnitude to compress dynamic range
-        Y_magnitude_log = torch.log1p(Y_magnitude) # log(1+x) for stability
-
-        # Standardization (Optional - uncomment to try)
-        # mean = torch.mean(Y_magnitude_log, dim=(1, 2), keepdim=True)
-        # std = torch.std(Y_magnitude_log, dim=(1, 2), keepdim=True)
-        # Y_magnitude_log = (Y_magnitude_log - mean) / (std + 1e-6) # Add epsilon for stability
-
-        # Add channel dimension: (B, Ns, M+1) -> (B, 1, Ns, M+1)
-        Y_input = Y_magnitude_log.unsqueeze(1)
-        # --- END: Feature Extraction Input Preparation ---
-
-        # --- START: Feature Extraction (CNN) ---
-        features = self.feature_extractor(Y_input) # Output: (B, C_final, Ns_out, M+1_out)
-        # Max pooling over the Doppler (Ns) dimension
-        # Note: kernel_size, stride, padding affect Ns_out, M+1_out
-        # Here, M+1 dimension remains the same due to padding/stride
-        features_pooled = torch.max(features, dim=2)[0] # Output: (B, C_final, M+1)
-        # --- END: Feature Extraction (CNN) ---
-
-        # --- START: Prediction Head (1D CNN) ---
-        logits = self.predictor(features_pooled) # Output: (B, 1, M+1)
-        logits = logits.squeeze(1) # Output: (B, M+1) - Logits for each subcarrier index
-        # --- END: Prediction Head (1D CNN) ---
-
-        return logits, Y_magnitude_log # Return logits and the processed input for visualization
-
-# --- Helper functions ---
-
-# --- Gaussian Target Generation ---
-def create_gaussian_target(peak_indices, M_plus_1, sigma, device):
-    """
-    Create a Gaussian smooth target distribution based on peak indices.
-    
-    Args:
-        peak_indices (torch.Tensor): Peak indices of shape (K,), 
-                                   where -1 indicates no peak (placeholder).
-        M_plus_1 (int): Total number of frequency bins.
-        sigma (float): Standard deviation for Gaussian distribution.
-        device: Target device for the tensor.
-    
-    Returns:
-        torch.Tensor: Smooth target distribution of shape (M_plus_1,).
-    """
-    # Filter out invalid peak indices (< 0 or >= M_plus_1)
-    valid_peaks = peak_indices[(peak_indices >= 0) & (peak_indices < M_plus_1)]
-    
-    if valid_peaks.numel() == 0:
-        # No valid peaks, return zeros
-        return torch.zeros(M_plus_1, dtype=torch.float32, device=device)
-    
-    # Create position grid
-    positions = torch.arange(M_plus_1, dtype=torch.float32, device=device).unsqueeze(1)
-    
-    # Calculate Gaussian for each valid peak and sum them
-    valid_peaks_expanded = valid_peaks.unsqueeze(0).float()
-    gaussian_sum = torch.sum(torch.exp(-0.5 * ((positions - valid_peaks_expanded) / sigma) ** 2), dim=1)
-    
-    # Normalize to make it a probability distribution
-    if gaussian_sum.sum() > 0:
-        gaussian_sum = gaussian_sum / gaussian_sum.sum()
-    
-    return gaussian_sum
-
-
-# --- Simplified Combined Loss (Only Main Loss) --- 
-class CombinedLoss(nn.Module):
-    def __init__(self, main_loss_type='bce', loss_sigma=1.0, device='cpu'):
-        """
-        Initializes the loss function (only main component).
-        Args:
-            main_loss_type (str): Type of the main loss ('bce' or 'kldiv').
-            loss_sigma (float): Standard deviation for Gaussian target smoothing (used if main_loss_type is 'bce').
-                                Not directly used by KLDivLoss itself but kept for consistency if target generation needs it.
-            device (str): Device to perform calculations on.
-        """
-        super().__init__()
-        self.main_loss_type = main_loss_type
-        self.device = device
-        self.loss_sigma = loss_sigma # Keep sigma if needed for target generation outside
-
-        if main_loss_type == 'bce':
-            # Use reduction='mean' to get average loss per batch element
-            self.main_criterion = nn.BCEWithLogitsLoss(reduction='mean')
-            print(f"  Loss Function: BCEWithLogitsLoss (reduction='mean')")
-        elif main_loss_type == 'kldiv':
-            # Use reduction='batchmean' which averages over the batch dimension
-            self.main_criterion = nn.KLDivLoss(reduction='batchmean', log_target=False)
-            print(f"  Loss Function: KLDivLoss (reduction='batchmean', log_target=False)")
-        else:
-            raise ValueError(f"Unknown main_loss_type: {main_loss_type}")
-
-        self.main_criterion.to(device)
-
-    def forward(self, pred_logits, target_smooth):
-        """
-        Calculates the main loss.
-        Args:
-            pred_logits (torch.Tensor): Predicted logits from the model (B, M+1).
-            target_smooth (torch.Tensor): Smoothed target tensor (B, M+1).
-                                          For BCE, values are 0-1 probabilities.
-                                          For KLDiv, should represent a probability distribution (sums to 1 per sample).
-        Returns:
-            torch.Tensor: The calculated main loss (scalar).
-        """
-        pred_logits = pred_logits.to(self.device)
-        target_smooth = target_smooth.to(self.device)
-
-        if self.main_loss_type == 'bce':
-            main_loss = self.main_criterion(pred_logits, target_smooth)
-        elif self.main_loss_type == 'kldiv':
-            # Ensure target is a valid probability distribution for KLDiv
-            target_dist = target_smooth / (target_smooth.sum(dim=-1, keepdim=True) + 1e-9) # Normalize target
-            # KLDivLoss expects log-probabilities as input
-            pred_logprob = F.log_softmax(pred_logits, dim=-1)
-            main_loss = self.main_criterion(pred_logprob, target_dist)
-
-        # Only return the main loss
-        return main_loss
-
-
-# --- Other helper functions ---
-def get_latest_experiment_path():
-    """Tries to find the latest experiment path from standard locations."""
-    try:
-        try: script_dir = os.path.dirname(os.path.abspath(__file__))
-        except NameError: script_dir = os.getcwd() # Fallback for interactive environments
-        paths_to_check = [
-            '/mnt/sda/liangqiushi/CFARnet/latest_experiment.txt', # Specific absolute path
-            os.path.join(script_dir, 'latest_experiment.txt'),         # Path relative to script
-            os.path.join(os.getcwd(), 'latest_experiment.txt')         # Path relative to current working dir
-        ]
-        file_path = next((p for p in paths_to_check if os.path.exists(p)), None)
-        if file_path is None: raise FileNotFoundError("latest_experiment.txt not found in standard locations.")
-        with open(file_path, 'r') as f: return f.read().strip()
-    except FileNotFoundError: print("Error: 'latest_experiment.txt' not found.", flush=True); raise
-    except Exception as e: print(f"Error reading latest_experiment.txt: {e}", flush=True); raise
-
-
-def create_timestamp_folders(base_data_root=None):
-    """Creates timestamped output folders based on the data root directory."""
-    if base_data_root is None:
-        try: data_root = get_latest_experiment_path()
-        except Exception: print("Warning: latest_experiment.txt not found or reading error... Will use default output path.", flush=True); data_root = './output/default_experiment'; os.makedirs(data_root, exist_ok=True)
-    else: data_root = base_data_root
-    timestamp = datetime.datetime.now().strftime('%Y%m%d_%H%M%S'); norm_data_root = os.path.normpath(data_root)
-    # Use experiment name from data root, or a default if data_root is trivial
-    experiment_name = os.path.basename(norm_data_root) if norm_data_root not in ['.', '/'] else 'default_experiment'
-    # --- Modified Folder Name ---
-    # (MODIFIED: Added sampling type info to folder name later based on args)
-    output_base_template = os.path.join('.', 'output', f"{experiment_name}_{timestamp}_Train{{SamplingType}}") # Placeholder
-    # --- Create Structure ---
-    folders = { 'root': data_root, 'output_base_template': output_base_template, 'output_base': None, # Will be finalized later
-                'figures': None, 'models': None, 'outputs': None }
-    # Directories will be created after sampling type is known
-    return folders, timestamp
-
-def set_matplotlib_english():
-    """Sets Matplotlib parameters for English labels and consistent font sizes."""
-    try:
-        plt.rcParams['font.sans-serif'] = ['DejaVu Sans'] # A common sans-serif font
-        plt.rcParams['axes.unicode_minus'] = False # Display minus signs correctly
-        plt.rcParams['font.size'] = 12
-        plt.rcParams['axes.labelsize'] = 12
-        plt.rcParams['xtick.labelsize'] = 10
-        plt.rcParams['ytick.labelsize'] = 10
-        plt.rcParams['legend.fontsize'] = 10
-    except Exception as e:
-        print(f"Error setting Matplotlib font: {e}", flush=True)
-
-def count_parameters(model):
-    """Counts the number of trainable parameters in a PyTorch model."""
-    return sum(p.numel() for p in model.parameters() if p.requires_grad)
-
-# --- Metric calculation functions ---
-
-# <<< Top-K Accuracy Calculation Function >>> (Handles padding in true_peak_indices_batch)
-def calculate_accuracy_topk(pred_probs, true_peak_indices_batch, k, tolerance):
-    """
-    Calculate target detection accuracy based on Top-K predictions in batch (Recall@TopK, with tolerance).
-    Args:
-        pred_probs (torch.Tensor): Model output prediction probabilities (B, M+1).
-        true_peak_indices_batch (torch.Tensor): True peak indices (B, K_true), may contain padding values (like -1).
-        k (int): K value in Top-K.
-        tolerance (int): Hit tolerance (number of subcarriers).
-    Returns:
-        float: Average Top-K hit rate/recall for this batch.
-    """
-    batch_size = pred_probs.shape[0]
-    M_plus_1 = pred_probs.shape[1]
-    if batch_size == 0:
-        return 0.0 # Or NaN? 0.0 seems reasonable for empty batch
-
-    device = pred_probs.device
-    total_true_peaks_count = 0
-    total_hits = 0
-
-    k = min(k, M_plus_1) # Ensure k is not larger than the prediction dimension
-    if k <= 0: return 0.0 # Cannot have non-positive k
-
-    with torch.no_grad():
-        # Get the indices of the top k predictions for each sample in the batch
-        _, topk_indices_batch = torch.topk(pred_probs, k=k, dim=1) # (B, k)
-
-        for b in range(batch_size):
-            true_indices_b = true_peak_indices_batch[b] # (K_true_padded,)
-            # Filter out invalid true indices (e.g., padding -1)
-            valid_true_mask = (true_indices_b >= 0) & (true_indices_b < M_plus_1)
-            valid_true_peaks = true_indices_b[valid_true_mask] # (num_valid_true,)
-
-            num_true = valid_true_peaks.numel()
-            if num_true == 0:
-                # If a sample has no true peaks, it doesn't contribute to hits or misses
-                continue
-            total_true_peaks_count += num_true
-
-            pred_indices_b_topk = topk_indices_batch[b] # (k,)
-            if pred_indices_b_topk.numel() == 0: # Should not happen if k > 0
-                continue
-
-            # Calculate distance between each true peak and all top-k predicted peaks
-            # Expand dims for broadcasting: (num_valid_true, 1) vs (1, k) -> (num_valid_true, k)
-            dist_matrix = torch.abs(valid_true_peaks.unsqueeze(1) - pred_indices_b_topk.unsqueeze(0))
-
-            # Find the minimum distance from each true peak to *any* of the top-k predictions
-            min_dists_to_topk_preds, _ = torch.min(dist_matrix, dim=1) # (num_valid_true,)
-
-            # A true peak is considered "hit" if its nearest top-k prediction is within the tolerance
-            hits_b = torch.sum(min_dists_to_topk_preds <= tolerance).item()
-            total_hits += hits_b
-
-    # Accuracy (Recall@TopK) is defined as the ratio of hits to the total number of VALID true peaks across the batch
-    if total_true_peaks_count == 0: # Avoid division by zero if no valid true peaks in the entire batch
-        # If no true peaks, arguably perfect recall (detected all 0 peaks), or undefined. Let's return 1.0.
-        accuracy = 1.0
-    else:
-        accuracy = total_hits / total_true_peaks_count
-    return accuracy
-
-
-# --- Visualization functions ---
-def visualize_predictions(pred_probs_list, target_list, folders, timestamp, M_plus_1,
-                          acc_threshold=0.5, acc_tolerance=3, # Tolerance not used here
-                          is_target_distribution=False, num_samples=4):
-    """Visualizes a few samples of predictions vs targets."""
-    if not pred_probs_list or not target_list: print("No data to visualize.", flush=True); return
-    if not folders['figures']: print("Figures directory not set for visualization.", flush=True); return
-    num_total_samples = len(pred_probs_list); num_samples = min(num_samples, num_total_samples)
-    if num_samples == 0: print("Zero samples requested or available for visualization.", flush=True); return
-    indices = np.random.choice(num_total_samples, num_samples, replace=False)
-    fig, axs = plt.subplots(num_samples, 1, figsize=(12, 3 * num_samples), sharex=True, squeeze=False)
-    subcarrier_indices = np.arange(M_plus_1)
-    target_label = "Target Distribution (Sum=1)" if is_target_distribution else "Smoothed Target (0-1)"
-    for i, idx in enumerate(indices):
-        pred_probs = pred_probs_list[idx].cpu().numpy(); target_values = target_list[idx].cpu().numpy()
-        ax = axs[i, 0]
-        ax.plot(subcarrier_indices, pred_probs, label='Predicted Probability', alpha=0.7, color='blue', linewidth=1.5)
-        ax.plot(subcarrier_indices, target_values, label=target_label, alpha=0.7, color='red', linestyle='--', linewidth=1.5)
-        # Use target values > 0.5 to find approximate true peak locations for visualization
-        true_peaks_indices = np.where(target_values > 0.5)[0]
-        if len(true_peaks_indices) > 0: ax.plot(subcarrier_indices[true_peaks_indices], target_values[true_peaks_indices], 'ro', markersize=6, label='True Peak Location (Approx)', alpha=0.7)
-        # Use accuracy_threshold for marking predicted peaks in the plot (visual aid only)
-        pred_peaks_indices_viz = np.where(pred_probs > acc_threshold)[0]
-        if len(pred_peaks_indices_viz) > 0: ax.plot(subcarrier_indices[pred_peaks_indices_viz], pred_probs[pred_peaks_indices_viz], 'bx', markersize=6, label=f'Predicted Peak (>{acc_threshold:.2f}, for Viz)', alpha=0.7)
-        ax.set_ylabel('Probability / Target Value'); ax.set_title(f'Sample Index in Batch: {idx}'); ax.legend(fontsize='small'); ax.grid(True, alpha=0.3)
-        if is_target_distribution: ax.set_ylim(bottom=-0.01)
-        else: ax.set_ylim(-0.05, 1.05)
-    axs[-1, 0].set_xlabel('Subcarrier Index (M+1)')
-    plot_title = f'Predicted Probability vs {target_label} ({timestamp}) - {num_samples} Samples'; plt.suptitle(plot_title); plt.tight_layout(rect=[0, 0.03, 1, 0.97])
-    plot_filename = f'peak_predictions_{"dist" if is_target_distribution else "smooth"}_{timestamp}.png'
-    plot_path = os.path.join(folders['figures'], plot_filename)
-    try: plt.savefig(plot_path); print(f"Prediction visualization saved to {plot_path}", flush=True)
-    except Exception as e: print(f"Error saving visualization plot: {e}", flush=True)
-    plt.close(fig)
-
-
-# --- Test function ---
-def test_model(model: nn.Module,
-               test_loader: DataLoader,
-               device: torch.device,
-               args: argparse.Namespace,
-               M_plus_1: int,
-               pt_dbm_list_test: List[float], # MODIFIED: Accepts list of dBm values
-               noise_std_dev_tensor: torch.Tensor
-               ) -> Tuple[Dict[float, Dict[str, float]], List[torch.Tensor], List[torch.Tensor]]:
-    """
-    Test model at multiple specified transmit power levels.
-
-    Args:
-        model: Model to test.
-        test_loader: Test data loader.
-        device: Computing device.
-        args: Namespace containing parameters (loss_type, max_targets, top_k, accuracy_tolerance, etc.).
-        M_plus_1: Number of subcarriers + 1.
-        pt_dbm_list_test: List of transmit power (dBm) for testing.
-        noise_std_dev_tensor: Noise standard deviation tensor.
-
-    Returns:
-        Tuple containing:
-        - results_per_pt (Dict[float, Dict[str, float]]): Dictionary containing average loss and accuracy for each Pt_dBm.
-            Example: {10.0: {'loss': 0.1, 'accuracy': 0.9}, -10.0: {'loss': 0.5, 'accuracy': 0.6}}
-        - all_pred_probs_list (List[torch.Tensor]): (from first Pt) Prediction probability list for visualization.
-        - all_target_smooth_list (List[torch.Tensor]): (from first Pt) Smooth target list for visualization.
-    """
-    print(f"\nStarting multi-point model testing (loss: {args.loss_type}, Pts_test={pt_dbm_list_test} dBm, MaxTargets={args.max_targets}, TopK={args.top_k})...", flush=True)
-    model.eval()
-
-    # Initialize results structure
-    results_per_pt = {pt: {'loss': 0.0, 'accuracy': 0.0, 'count': 0} for pt in pt_dbm_list_test}
-
-    # Lists for visualization (collect from the first power level only for consistency)
-    all_pred_probs_list_viz = []
-    all_target_smooth_list_viz = []
-    collect_viz_data = True # Flag to collect only during the first power level iteration
-
-    loss_fn = CombinedLoss(main_loss_type=args.loss_type, loss_sigma=args.loss_sigma, device=device)
-    print(f"  Accuracy metric: Top-{args.top_k} hit rate @ tolerance={args.accuracy_tolerance}", flush=True)
-
-    with torch.no_grad():
-        # Outer loop for power levels
-        for pt_idx, current_pt_dbm in enumerate(pt_dbm_list_test):
-            print(f"  --- Testing at Pt = {current_pt_dbm:.1f} dBm ---", flush=True)
-            current_pt_linear_mw = 10**(current_pt_dbm / 10.0)
-            current_pt_scaling_factor = math.sqrt(current_pt_linear_mw)
-            current_pt_scaling_factor_tensor = torch.tensor(current_pt_scaling_factor, dtype=torch.float32, device=device)
-
-            test_pbar = tqdm(test_loader, desc=f"Testing Pt={current_pt_dbm:.1f}dBm", leave=False, file=sys.stdout)
-            batch_loss_accum = 0.0
-            batch_acc_accum = 0.0
-            batch_count = 0
-
-            for batch_idx, batch in enumerate(test_pbar):
-                clean_echo = batch['echo'].to(device)
-                # m_peak_targets_original shape is (B, args.max_targets) due to Dataset loading
-                m_peak_targets_original = batch['m_peak'].to(device)
-                batch_size = clean_echo.shape[0]
-
-                # Apply *current fixed* power scaling and noise
-                scaled_echo = clean_echo * current_pt_scaling_factor_tensor # Use current factor
-                noise = (torch.randn_like(scaled_echo.real) + 1j * torch.randn_like(scaled_echo.imag)) * noise_std_dev_tensor.to(device)
-                yecho_input = scaled_echo + noise
-
-                pred_logits, _ = model(yecho_input)
-
-                # Prepare target for loss calculation
-                target_smooth_batch = torch.zeros_like(pred_logits, dtype=torch.float32)
-                for b in range(batch_size):
-                    # peak_indices_b already has shape (args.max_targets,) possibly with -1 padding
-                    peak_indices_b = m_peak_targets_original[b]
-                    # create_gaussian_target handles filtering invalid indices internally
-                    target_smooth_batch[b, :] = create_gaussian_target(peak_indices_b, M_plus_1, args.loss_sigma, device)
-
-                # Calculate loss
-                loss = loss_fn(pred_logits, target_smooth_batch)
-
-                if not (torch.isnan(loss) or torch.isinf(loss)):
-                    batch_loss_accum += loss.item()
-                    # Convert logits to probabilities (e.g., using sigmoid for BCE-like interpretation)
-                    pred_probs = torch.sigmoid(pred_logits)
-
-                    # Calculate Top-K accuracy metric using args.top_k
-                    accuracy = calculate_accuracy_topk(
-                        pred_probs,
-                        m_peak_targets_original, # Pass the original labels (B, max_targets)
-                        k=args.top_k,
-                        tolerance=args.accuracy_tolerance
-                    )
-                    batch_acc_accum += accuracy
-                    batch_count += 1
-
-                    # Store results for visualization (only for the first power level)
-                    if collect_viz_data:
-                        all_pred_probs_list_viz.extend(list(pred_probs.cpu()))
-                        all_target_smooth_list_viz.extend(list(target_smooth_batch.cpu()))
-
-                    # Update TQDM postfix
-                    if batch_idx % 50 == 0 or batch_idx == len(test_loader) - 1:
-                         postfix_dict = {'L': f"{loss.item():.4f}", f'Top{args.top_k}Hit': f"{accuracy:.3f}"}
-                         test_pbar.set_postfix(postfix_dict)
-                else:
-                    print(f"Warning: NaN/Inf loss encountered in test batch {batch_idx} (Pt={current_pt_dbm:.1f}dBm).", flush=True)
-                    if batch_idx % 50 == 0 or batch_idx == len(test_loader) - 1:
-                        test_pbar.set_postfix({'loss': "NaN"})
-
-            # Calculate average results for the current power level
-            if batch_count > 0:
-                results_per_pt[current_pt_dbm]['loss'] = batch_loss_accum / batch_count
-                results_per_pt[current_pt_dbm]['accuracy'] = batch_acc_accum / batch_count
-                results_per_pt[current_pt_dbm]['count'] = batch_count
-                print(f"    Pt={current_pt_dbm:.1f}dBm - Avg Loss: {results_per_pt[current_pt_dbm]['loss']:.4f}, Avg Top-{args.top_k} Hit: {results_per_pt[current_pt_dbm]['accuracy']:.4f}", flush=True)
-            else:
-                results_per_pt[current_pt_dbm]['loss'] = float('inf')
-                results_per_pt[current_pt_dbm]['accuracy'] = 0.0
-                results_per_pt[current_pt_dbm]['count'] = 0
-                print(f"    Pt={current_pt_dbm:.1f}dBm - No valid batches for evaluation.", flush=True)
-
-            # Stop collecting visualization data after the first power level
-            collect_viz_data = False
-
-
-    print("\nMulti-point test results summary:", flush=True)
-    for pt, results in results_per_pt.items():
-        print(f"  Pt = {pt:.1f} dBm:")
-        print(f"    Average loss ({args.loss_type.upper()}): {results['loss']:.4f}")
-        print(f"    Average Top-{args.top_k} hit rate/recall (Recall@Top{args.top_k}, Tol={args.accuracy_tolerance}): {results['accuracy']:.4f}")
-        print(f"    Valid batches: {results['count']}")
-
-    gc.collect();
-    if torch.cuda.is_available(): torch.cuda.empty_cache()
-
-    return results_per_pt, all_pred_probs_list_viz, all_target_smooth_list_viz
-
-
-# --- Main execution function ---
-def main():
-    # --- Parameter Parsing ---
-    parser = argparse.ArgumentParser(description='Train peak index prediction model (CNN - using random transmit power training)')
-    # --- Training Hyperparameters ---
-    parser.add_argument('--epochs', type=int, default=60, help="Total number of training epochs")
-    parser.add_argument('--batch_size', type=int, default=100, help="Batch size")
-    parser.add_argument('--lr', type=float, default=1e-4, help='Learning rate for model (CNN)')
-    parser.add_argument('--weight_decay', type=float, default=1e-5, help='Weight decay for model (CNN)')
-    parser.add_argument('--clip_grad_norm', type=float, default=5.0, help='Gradient clipping norm upper limit for model (CNN)')
-    parser.add_argument('--patience', type=int, default=7, help='Early stopping patience (based on loss from lowest validation power)')
-    # --- System/Data Parameters ---
-    parser.add_argument('--data_dir', type=str, default=None, help='Data root directory path containing echoes/ and *.npz files')
-    parser.add_argument('--min_pt_dbm', type=float, default=-10.0, help='Minimum transmit power used during training (dBm)')
-    parser.add_argument('--max_pt_dbm', type=float, default=30.0, help='Maximum transmit power used during training (dBm)')
-
-    parser.add_argument('--power_sampling', type=str, default='linear', choices=['linear', 'dbm'], help='Transmit power sampling method during training (linear: uniform sampling on mW, dbm: uniform sampling on dBm)')
-
-    parser.add_argument('--val_pt_dbm_list', type=str, default="-10,0,10", help='Comma-separated list of fixed transmit powers (dBm) for validation and testing')
-    # ---
-
-    parser.add_argument('--max_targets', type=int, default=4, help='Expected maximum number of targets/users in the dataset (K_max)')
-    # ---
-    # --- Model Hyperparameters ---
-    parser.add_argument('--hidden_dim', type=int, default=512, help='Hidden dimension in CNN prediction head')
-    parser.add_argument('--dropout', type=float, default=0.1, help='Dropout rate in CNN')
-    # --- Loss/Accuracy Parameters ---
-    parser.add_argument('--loss_type', type=str, default='bce', choices=['bce', 'kldiv'], help='Main loss function type')
-    parser.add_argument('--loss_sigma', type=float, default=1.0, help='Standard deviation for Gaussian smooth target (used for target generation in BCE)')
-
-    parser.add_argument('--top_k', type=int, default=4, help='Number of Top-K predictions for accuracy calculation (recommended to set to --max_targets value)')
-    # ---
-    parser.add_argument('--accuracy_threshold', type=float, default=0.5, help='[For visualization only] Probability threshold for marking predicted peaks')
-    parser.add_argument('--accuracy_tolerance', type=int, default=3, help='Tolerance (number of subcarriers) when calculating Top-K accuracy (hit rate)')
-    # --- Execution Control ---
-    parser.add_argument('--num_workers', type=int, default=4, help='Number of worker processes for data loader')
-    parser.add_argument('--cuda_device', type=int, default=0, help="CUDA device ID to use (if available)")
-    parser.add_argument('--test_only', action='store_true', help='Only run testing on loaded model')
-    parser.add_argument('--load_model', action='store_true', help='Try to load best model (if exists in model_dir or specified path)')
-    parser.add_argument('--load_model_path', type=str, default=None, help='Specify path to .pt file for loading CNN model weights')
-    parser.add_argument('--model_dir', type=str, default=None, help='Directory path containing best_model*.pt (for loading/finding model)')
-
-
-    args = parser.parse_args()
-
-    # --- Parse val_pt_dbm_list ---
-    try:
-        args.val_pt_dbm_list = sorted([float(p.strip()) for p in args.val_pt_dbm_list.split(',')])
-        if not args.val_pt_dbm_list: raise ValueError("Validation power list cannot be empty")
-    except Exception as e:
-        print(f"Error: Failed to parse --val_pt_dbm_list '{args.val_pt_dbm_list}': {e}", flush=True)
-        return
-    print(f"Power points for validation/testing (dBm): {args.val_pt_dbm_list}")
-    # Determine the critical power level for early stopping (lowest one)
-    critical_val_pt_dbm = min(args.val_pt_dbm_list)
-    print(f"Early stopping will be based on validation loss at lowest power point: {critical_val_pt_dbm:.1f} dBm")
-
-    # --- Sanity check/recommendation for top_k ---
-    if args.top_k != args.max_targets:
-        print(f"Warning: --top_k ({args.top_k}) differs from --max_targets ({args.max_targets}). Evaluation metrics will be based on Top-{args.top_k}.", flush=True)
-
-
-    # --- Setup Device, Paths, Folders ---
-    if torch.cuda.is_available() and args.cuda_device >= 0 :
-        try:
-            if args.cuda_device < torch.cuda.device_count():
-                 device = torch.device(f"cuda:{args.cuda_device}")
-                 torch.cuda.set_device(device)
-            else:
-                 print(f"Warning: CUDA device {args.cuda_device} is invalid (only {torch.cuda.device_count()} devices available). Using CPU.", flush=True)
-                 device = torch.device("cpu")
-        except Exception as e:
-            print(f"Error setting up CUDA device: {e}. Using CPU.", flush=True)
-            device = torch.device("cpu")
-    else:
-        device = torch.device("cpu")
-        print("CUDA not available or not requested. Using CPU.", flush=True)
-    print(f"Using device: {device}", flush=True)
-    set_matplotlib_english()
-
-    try: data_root = args.data_dir if args.data_dir else get_latest_experiment_path()
-    except Exception: print("Error: No data directory specified (--data_dir) and cannot read latest_experiment.txt. Please provide data source.", flush=True); return
-    print(f"Using data root directory: {data_root}", flush=True)
-    # --- Modified folder creation ---
-    folders, timestamp = create_timestamp_folders(data_root) # Template name created
-    # --- Finalize output folder name based on sampling type ---
-    sampling_type_str = "LinearPt" if args.power_sampling == 'linear' else "DbPt"
-    folders['output_base'] = folders['output_base_template'].format(SamplingType=sampling_type_str)
-    folders['figures'] = os.path.join(folders['output_base'], 'figures')
-    folders['models'] = os.path.join(folders['output_base'], 'models')
-    folders['outputs'] = os.path.join(folders['output_base'], 'outputs')
-    for folder_key in ['figures', 'models', 'outputs']: os.makedirs(folders[folder_key], exist_ok=True)
-    print(f"Output files located at: {folders['output_base']}", flush=True)
-    print(f"Training power sampling method: {args.power_sampling}")
-
-
-    # --- Load System Params, Calculate Noise/Scaling ---
-    params_file = os.path.join(data_root, 'system_params.npz')
-    K_data_param = None # Max targets specified in the data generation params file
-    try:
-        params_data = np.load(params_file)
-        M = int(params_data['M']); Ns = int(params_data['Ns'])
-        # --- MODIFIED: Store K from params, compare with args.max_targets ---
-        if 'K' in params_data and params_data['K'] is not None:
-             K_data_param = int(params_data['K'])
-        # ---
-        if 'BW' in params_data:
-             BW = float(params_data['BW'])
-        elif 'f_scs' in params_data and 'M' in params_data:
-             BW = float(params_data['f_scs']) * int(params_data['M'])
-        else:
-             raise KeyError("'BW' or 'f_scs'/'M' not found in system_params.npz to calculate bandwidth.")
-        if M is None or Ns is None or BW is None: raise KeyError("Missing M, Ns, or BW")
-    except Exception as e: print(f"Error loading system_params.npz: {e}", flush=True); return
-    M_plus_1 = M + 1
-
-    print(f"System parameters: M={M}, Ns={Ns}, BW={BW:.2e}", flush=True)
-    # --- Print K from params vs args.max_targets ---
-    print(f"Command line expected maximum targets (args.max_targets): {args.max_targets}")
-    if K_data_param is not None:
-        print(f"K value in data params file (system_params.npz['K']): {K_data_param}")
-        if K_data_param != args.max_targets:
-            print(f"  Note: K in system_params.npz ({K_data_param}) differs from args.max_targets ({args.max_targets}). Will use args.max_targets ({args.max_targets}) for dataset label processing.")
-    else:
-        print("K value not specified in data params file.")
-    # ---
-    print(f"Accuracy metrics: Top-{args.top_k} hit rate @ tolerance={args.accuracy_tolerance}")
-
-
-    # --- Calculate noise standard deviation (independent of Pt) ---
-    noise_power_total_linear = K_BOLTZMANN * T_NOISE_KELVIN * BW
-    noise_variance_per_component = noise_power_total_linear / 2.0; noise_std_dev = math.sqrt(noise_variance_per_component)
-    noise_std_dev_tensor = torch.tensor(noise_std_dev, dtype=torch.float32)
-    print(f"Noise standard deviation (real/imag): {noise_std_dev:.3e}")
-
-    # --- Calculate reference scaling factors for VALIDATION/TESTING using args.val_pt_dbm_list ---
-    min_val_pt_dbm = min(args.val_pt_dbm_list)
-    max_val_pt_dbm = max(args.val_pt_dbm_list)
-    min_val_pt_linear_mw = 10**(min_val_pt_dbm / 10.0)
-    max_val_pt_linear_mw = 10**(max_val_pt_dbm / 10.0)
-    min_val_scaling_factor = math.sqrt(min_val_pt_linear_mw)
-    max_val_scaling_factor = math.sqrt(max_val_pt_linear_mw)
-
-    print(f"Training power range: [{args.min_pt_dbm:.1f}, {args.max_pt_dbm:.1f}] dBm (sampling method: {args.power_sampling})")
-    print(f"Validation/testing fixed power points (dBm): {args.val_pt_dbm_list}")
-    print(f"  (Corresponding scaling factor range: [{min_val_scaling_factor:.3f}, {max_val_scaling_factor:.3f}])")
-
-
-    # --- Datasets and Dataloaders ---
-    print("Setting up datasets and data loaders...", flush=True)
-    try:
-        traj_path_check = os.path.join(data_root, 'trajectory_data.npz')
-        traj_data_check = np.load(traj_path_check)
-        key_to_check = 'm_peak_indices' if 'm_peak_indices' in traj_data_check else 'm_peak'
-        num_total_data_available = traj_data_check[key_to_check].shape[0]
-        # Get actual K dimension from loaded data if possible
-        actual_K_dim_data = traj_data_check[key_to_check].shape[1] if traj_data_check[key_to_check].ndim > 1 else 1
-        print(f"  Detected {num_total_data_available} total samples in trajectory_data.npz, K dimension={actual_K_dim_data}.")
-    except Exception as e:
-        print(f"Warning: Cannot determine total sample count or K dimension from trajectory_data.npz ({e}). Using default 50000 for split.")
-        num_total_data_available = 50000 # Fallback
-
-    test_frac = 0.15; val_frac = 0.15
-    test_size = int(num_total_data_available * test_frac); val_size = int(num_total_data_available * val_frac); train_size = num_total_data_available - test_size - val_size
-    if train_size <= 0 or val_size <= 0 or test_size <= 0:
-        print(f"Error: Invalid data split sizes (Train={train_size}, Val={val_size}, Test={test_size}) from Total={num_total_data_available}")
-        return
-    test_start_idx=0; test_end_idx=test_start_idx+test_size-1; val_start_idx=test_end_idx+1; val_end_idx=val_start_idx+val_size-1; train_start_idx=val_end_idx+1; train_end_idx=train_start_idx+train_size-1
-    print(f"  Target data split: Train=[{train_start_idx}-{train_end_idx}] ({train_size}), Val=[{val_start_idx}-{val_end_idx}] ({val_size}), Test=[{test_start_idx}-{test_end_idx}] ({test_size})")
-
-    try:
-        # --- Use args.max_targets for expected_k ---
-        test_dataset = ChunkedEchoDataset(data_root, test_start_idx, test_end_idx, expected_k=args.max_targets)
-        val_dataset = ChunkedEchoDataset(data_root, val_start_idx, val_end_idx, expected_k=args.max_targets)
-        train_dataset = ChunkedEchoDataset(data_root, train_start_idx, train_end_idx, expected_k=args.max_targets)
-        # ---
-    except Exception as e: print(f"Error creating datasets: {e}", flush=True); traceback.print_exc(); return
-
-    print(f"Actual dataset lengths: Train={len(train_dataset)}, Val={len(val_dataset)}, Test={len(test_dataset)}")
-    pin_memory=(device.type == 'cuda') # More robust check for CUDA
-    train_loader = DataLoader(train_dataset, batch_size=args.batch_size, shuffle=True, num_workers=args.num_workers, pin_memory=pin_memory, drop_last=True)
-    val_loader = DataLoader(val_dataset, batch_size=args.batch_size, shuffle=False, num_workers=args.num_workers, pin_memory=pin_memory)
-    test_loader = DataLoader(test_dataset, batch_size=args.batch_size, shuffle=False, num_workers=args.num_workers, pin_memory=pin_memory)
-
-
-    # --- Build Model ---
-    print("Building model (IndexPredictionCNN)...", flush=True)
-    model = IndexPredictionCNN(M_plus_1, Ns, args.hidden_dim, args.dropout).to(device)
-    print(f"Model parameter count: {count_parameters(model)}", flush=True)
-
-    # --- Load Pretrained Model Logic ---
-    load_path = None
-    if args.load_model or args.model_dir or args.load_model_path:
-        print("Trying to load pretrained CNN model...", flush=True)
-        load_path = args.load_model_path
-        # Try finding model in model_dir if load_model_path is not specified
-        if not load_path and args.model_dir:
-            potential_paths = []
-            if os.path.isdir(args.model_dir): # Check if directory exists
-                 potential_paths = [f for f in os.listdir(args.model_dir) if f.startswith('best_model') and f.endswith('.pt')]
-            if potential_paths:
-                 # Sort by modification time, newest first
-                 potential_paths.sort(key=lambda x: os.path.getmtime(os.path.join(args.model_dir, x)), reverse=True)
-                 load_path = os.path.join(args.model_dir, potential_paths[0])
-                 print(f"  Found latest model in model_dir: {load_path}")
-            else:
-                 # Fallback to check for 'best_model.pt' specifically
-                 potential_path_exact = os.path.join(args.model_dir, 'best_model.pt')
-                 if os.path.exists(potential_path_exact):
-                         load_path = potential_path_exact
-                         print(f"  Found model in model_dir: {load_path}")
-        # Try loading if a path was found or specified
-        if load_path and os.path.exists(load_path):
-            try:
-                 model.load_state_dict(torch.load(load_path, map_location=device));
-                 print(f"  Loaded model state dict from: {load_path}", flush=True)
-            except Exception as e: print(f"  Warning: Failed to load model state dict {load_path}: {e}", flush=True); load_path = None
-        elif args.load_model or args.load_model_path or args.model_dir: # Only warn if user intended to load
-            print(f"  Warning: No model path found to load '{load_path or args.load_model_path or args.model_dir}'.", flush=True)
-            load_path = None
-
-
-    # --- Test Only Mode ---
-    if args.test_only:
-        model_loaded = load_path and os.path.exists(load_path)
-        if not model_loaded: print("Error: Test mode requires successfully loaded model (--load_model_path or --model_dir).", flush=True); return
-        print("\n[Test Mode] Evaluating loaded model...", flush=True)
-        # --- MODIFIED: Call test_model with list ---
-        test_results_per_pt, all_probs, all_targets_smooth = test_model(
-            model, test_loader, device, args, M_plus_1,
-            args.val_pt_dbm_list, # Use the specified list of powers
-            noise_std_dev_tensor
-        )
-        # ---
-        print("\n===== Test-Only Results =====")
-        # Print results for each tested power
-        for pt, results in test_results_per_pt.items():
-            print(f"--- Pt = {pt:.1f} dBm ---")
-            print(f"  Loss ({args.loss_type.upper()}): {results['loss']:.4f}")
-            print(f"  Top-{args.top_k} hit rate/recall: {results['accuracy']:.4f}")
-        visualize_predictions(all_probs, all_targets_smooth, folders, timestamp + "_test_only", M_plus_1,
-                              acc_threshold=args.accuracy_threshold,
-                              acc_tolerance=args.accuracy_tolerance,
-                              is_target_distribution=(args.loss_type=='kldiv'))
-        return
-
-    # --- Training Setup ---
-    print(f"\nOptimizer: AdamW (LR={args.lr:.2e}, WD={args.weight_decay:.1e})", flush=True)
-    optimizer = optim.AdamW(model.parameters(), lr=args.lr, weight_decay=args.weight_decay, eps=1e-8)
-    print(f"Scheduler: CosineAnnealingLR (T_max={args.epochs})", flush=True)
-    scheduler = CosineAnnealingLR(optimizer, T_max=args.epochs, eta_min=max(1e-8, args.lr * 0.001))
-    print(f"Gradient clipping norm: {args.clip_grad_norm}", flush=True)
-
-    # --- Loss Function ---
-    criterion = CombinedLoss(main_loss_type=args.loss_type, loss_sigma=args.loss_sigma, device=device)
-    print(f"Using loss function: {args.loss_type.upper()} (Sigma={args.loss_sigma})")
-
-    # --- Training Loop Initialization ---
-    epochs = args.epochs; best_val_loss = float('inf'); early_stop_counter = 0
-    train_losses, val_losses_hist = [], {pt: [] for pt in args.val_pt_dbm_list} # Store val loss per pt
-    train_acc_hist, val_acc_hist = [], {pt: [] for pt in args.val_pt_dbm_list} # Store val acc per pt
-    model_save_path = "" ; saved_heatmap_count = 0
-    snr_calculated = False; avg_snr_db_references = {} # Reference SNRs for each val power
-
-    # Calculate min/max linear power for training sampling
-    min_pt_linear_mw_train = 10**(args.min_pt_dbm / 10.0)
-    max_pt_linear_mw_train = 10**(args.max_pt_dbm / 10.0)
-
-    # --- Training Loop ---
-    print(f"\nStarting training (random power [{args.min_pt_dbm}dBm, {args.max_pt_dbm}dBm], sampling: {args.power_sampling}) for {epochs} epochs...", flush=True)
-    epoch_pbar = tqdm(range(epochs), desc="Overall Progress", file=sys.stdout)
-
-    for epoch in epoch_pbar:
-        # =================== Training Phase (with Random Power) ===================
-        model.train()
-        epoch_train_loss = 0.0
-        epoch_train_topk_accuracy_sum = 0.0; train_acc_batches = 0
-        train_batch_count = 0; nan_skipped_count = 0
-        train_pbar = tqdm(train_loader, desc=f"Epoch {epoch+1}/{epochs} [Training]", leave=False, file=sys.stdout)
-
-        for batch_idx, batch in enumerate(train_pbar):
-            clean_echo = batch['echo'].to(device)
-            m_peak_targets_original = batch['m_peak'].to(device) # Shape (B, args.max_targets)
-            batch_size = clean_echo.shape[0]
-            optimizer.zero_grad()
-
-            # --- START: Random Power Scaling for this Batch (MODIFIED SAMPLING) ---
-            if args.power_sampling == 'linear':
-                # Sample uniformly in linear scale (mW)
-                current_pt_linear_mw = np.random.uniform(min_pt_linear_mw_train, max_pt_linear_mw_train)
-                current_pt_dbm_for_log = 10 * math.log10(current_pt_linear_mw + 1e-9) # For logging only
-            else: # args.power_sampling == 'dbm'
-                # Sample uniformly in dBm scale
-                current_pt_dbm_for_log = np.random.uniform(args.min_pt_dbm, args.max_pt_dbm)
-                current_pt_linear_mw = 10**(current_pt_dbm_for_log / 10.0)
-
-            current_pt_scaling_factor = math.sqrt(current_pt_linear_mw)
-            current_pt_scaling_factor_tensor = torch.tensor(current_pt_scaling_factor, dtype=torch.float32, device=device)
-            scaled_echo = clean_echo * current_pt_scaling_factor_tensor
-            # --- END: Random Power Scaling for this Batch ---
-
-            noise = (torch.randn_like(scaled_echo.real) + 1j * torch.randn_like(scaled_echo.imag)) * noise_std_dev_tensor.to(device)
-            yecho_input = scaled_echo + noise
-
-            # Calculate reference SNRs once (using fixed validation powers)
-            if not snr_calculated and batch_idx == 0 and epoch == 0:
-                print("\n--- Reference Signal-to-Noise Ratios (based on fixed validation power points) ---", flush=True)
-                noise_power_watts_theoretic = 2 * (noise_std_dev_tensor**2)
-                print(f"  Theoretical noise power: {noise_power_watts_theoretic.item():.3e} W", flush=True)
-                with torch.no_grad():
-                    for ref_pt_dbm in args.val_pt_dbm_list:
-                         ref_pt_linear_mw = 10**(ref_pt_dbm / 10.0)
-                         ref_scaling_factor = math.sqrt(ref_pt_linear_mw)
-                         ref_scaling_factor_tensor = torch.tensor(ref_scaling_factor, dtype=torch.float32, device=device)
-                         scaled_echo_reference = clean_echo * ref_scaling_factor_tensor
-                         signal_power_watts = (scaled_echo_reference.real**2 + scaled_echo_reference.imag**2).mean(dim=(1,2), keepdim=True)
-                         snr_per_sample = signal_power_watts / (noise_power_watts_theoretic + 1e-20)
-                         avg_snr_linear_reference = torch.mean(snr_per_sample).item()
-                         avg_snr_db_reference = 10 * math.log10(avg_snr_linear_reference) if avg_snr_linear_reference > 1e-20 else -float('inf')
-                         avg_snr_db_references[ref_pt_dbm] = avg_snr_db_reference
-                         print(f"  Pt={ref_pt_dbm:.1f} dBm -> Avg Signal Power: {torch.mean(signal_power_watts).item():.3e} W, Avg SNR: {avg_snr_db_reference:.2f} dB", flush=True)
-                print("  Note: Actual training SNR will vary based on random power.", flush=True)
-                print("--------------------------------------\n", flush=True)
-                snr_calculated = True
-
-            pred_logits, Y_magnitude_log = model(yecho_input)
-
-            # Save heatmaps (optional - unchanged logic)
-            if saved_heatmap_count < 10 and epoch == 0 :
-                B_current = Y_magnitude_log.shape[0]
-                for i in range(B_current):
-                    if saved_heatmap_count < 10:
-                         heatmap_tensor = Y_magnitude_log[i].detach().cpu()
-                         try:
-                              plt.figure(figsize=(10, 4)); plt.imshow(heatmap_tensor.numpy(), aspect='auto', origin='lower', cmap='viridis'); plt.colorbar(label='Log Magnitude'); plt.xlabel('Frequency Unit (M+1)'); plt.ylabel('Doppler Unit (Ns)'); plt.title(f'Log Magnitude Spectrum Heatmap (Sample {saved_heatmap_count}, Train Pt={current_pt_dbm_for_log:.1f}dBm)'); plt.tight_layout(); # Added Pt to title
-                              heatmap_filename = f'heatmap_input_sample_{saved_heatmap_count}_{timestamp}.png'; heatmap_path = os.path.join(folders['figures'], heatmap_filename); plt.savefig(heatmap_path, dpi=100); plt.close()
-                         except Exception as e: print(f"  Error saving heatmap sample {saved_heatmap_count}: {e}", flush=True)
-                         finally: saved_heatmap_count += 1
-                    else: break
-
-
-            # Prepare target for loss
-            target_smooth_batch = torch.zeros_like(pred_logits, dtype=torch.float32)
-            valid_peaks_per_sample_list_print = [] # For detailed print only
-            for b in range(batch_size):
-                peak_indices_b = m_peak_targets_original[b] # Shape (max_targets,)
-                target_smooth_batch[b, :] = create_gaussian_target(peak_indices_b, M_plus_1, args.loss_sigma, device)
-                # Store valid peaks for the detailed printout
-                valid_peaks_mask = (peak_indices_b >= 0) & (peak_indices_b < M_plus_1)
-                valid_peaks = peak_indices_b[valid_peaks_mask]
-                valid_peaks_per_sample_list_print.append(valid_peaks.clone())
-
-            # Calculate loss
-            loss = criterion(pred_logits, target_smooth_batch)
-
-            if torch.isnan(loss) or torch.isinf(loss):
-                tqdm.write(f"\nWarning (epoch {epoch+1}, train batch {batch_idx}): Loss NaN/Inf. Skipping update.", file=sys.stdout); nan_skipped_count += 1; optimizer.zero_grad(); continue
-
-            loss.backward()
-            if args.clip_grad_norm > 0: torch.nn.utils.clip_grad_norm_(model.parameters(), args.clip_grad_norm)
-            optimizer.step()
-
-            # --- Accumulate Metrics ---
-            pred_probs_detached = torch.sigmoid(pred_logits.detach())
-            batch_accuracy = calculate_accuracy_topk(
-                pred_probs_detached, m_peak_targets_original, k=args.top_k, tolerance=args.accuracy_tolerance
-            )
-            epoch_train_loss += loss.item()
-            epoch_train_topk_accuracy_sum += batch_accuracy; train_acc_batches += 1
-            train_batch_count += 1
-
-            # --- TQDM Update ---
-            if batch_idx % 50 == 0 or batch_idx == len(train_loader) - 1:
-                 postfix_dict = {'Pt': f"{current_pt_dbm_for_log:.1f}", 'L': f"{loss.item():.3f}", f'Top{args.top_k}Hit': f"{batch_accuracy:.2f}"}
-                 train_pbar.set_postfix(postfix_dict)
-
-            # --- Detailed Print --- 
-            if batch_idx > 0 and batch_idx % 100 == 0: # Reduced frequency
-                 tqdm.write("-" * 20, file=sys.stdout)
-                 with torch.no_grad():
-                      num_samples_to_print = min(2, batch_size) # Reduced number
-                      for s in range(num_samples_to_print):
-                           # --- Use args.top_k for k_top_print ---
-                           k_top_print = min(args.top_k, pred_probs_detached.shape[1])
-                           # ---
-                           _, topk_indices_print = torch.topk(pred_probs_detached[s], k=k_top_print)
-                           topk_indices_sorted_print, _ = torch.sort(topk_indices_print)
-                           pred_peaks_str = np.array2string(topk_indices_sorted_print.cpu().numpy(), precision=0, separator=',', max_line_width=100).replace('\n', '')
-
-                           sample_true_peaks_print = valid_peaks_per_sample_list_print[s]
-                           true_pks_s_list = [p.item() for p in sample_true_peaks_print]
-                           true_peaks_str = np.array2string(np.sort(np.array(true_pks_s_list)), precision=0, separator=',', max_line_width=100).replace('\n', '')
-                           num_true_peaks = len(true_pks_s_list)
-
-                           hits_s_topk_print = 0
-                           if sample_true_peaks_print.numel() > 0 and topk_indices_sorted_print.numel() > 0:
-                                dist_matrix_s_topk_print = torch.abs(sample_true_peaks_print.unsqueeze(1) - topk_indices_sorted_print.unsqueeze(0))
-                                min_dists_s_topk_print, _ = torch.min(dist_matrix_s_topk_print, dim=1)
-                                hits_s_topk_print = torch.sum(min_dists_s_topk_print <= args.accuracy_tolerance).item()
-                           # --- MODIFIED: Updated print string ---
-                           tqdm.write(f"  [Train epoch {epoch+1}, B {batch_idx}, S {s}, Pt {current_pt_dbm_for_log:.1f}dBm] Hits(Top{k_top_print}):{hits_s_topk_print}/{num_true_peaks} | T: {true_peaks_str}, P(Top{k_top_print}): {pred_peaks_str}", file=sys.stdout)
-                           # ---
-                 sys.stdout.flush()
-                 tqdm.write("-" * 20, file=sys.stdout)
-
-
-        # --- End of Training Epoch ---
-        avg_train_loss = epoch_train_loss / train_batch_count if train_batch_count > 0 else float('inf')
-        avg_train_acc = epoch_train_topk_accuracy_sum / train_acc_batches if train_acc_batches > 0 else 0.0
-        train_losses.append(avg_train_loss)
-        train_acc_hist.append(avg_train_acc)
-        if nan_skipped_count > 0: tqdm.write(f"Warning: Skipped {nan_skipped_count} NaN/Inf loss batches during epoch {epoch+1} training.", file=sys.stdout)
-
-        # =================== Validation Phase (Multi-Point Fixed Power) ===================
-        # Use the modified test_model function for validation across specified power levels
-        val_results_per_pt, _, _ = test_model( # Don't need viz data from validation
-            model, val_loader, device, args, M_plus_1,
-            args.val_pt_dbm_list, # Use the list of validation powers
-            noise_std_dev_tensor
-        )
-
-        # Store history and determine loss for early stopping
-        current_critical_val_loss = float('inf')
-        valid_validation_run = False
-        for pt, results in val_results_per_pt.items():
-            val_losses_hist[pt].append(results['loss'])
-            val_acc_hist[pt].append(results['accuracy'])
-            if results['count'] > 0: # Check if validation ran successfully for this pt
-                valid_validation_run = True # Mark validation as successful if at least one pt worked
-            if pt == critical_val_pt_dbm:
-                current_critical_val_loss = results['loss']
-
-
-        # --- Print Epoch Summary ---
-        tqdm.write(f"\nEpoch {epoch+1}/{epochs} Summary:", file=sys.stdout)
-        tqdm.write(f"  Train Loss ({args.loss_type.upper()}): {avg_train_loss:.4f} | Avg Train Top-{args.top_k} Hit Rate: {avg_train_acc:.3f}", file=sys.stdout)
-        tqdm.write(f"  --- Validation Results ---", file=sys.stdout)
-        val_loss_summary = []
-        val_acc_summary = []
-        for pt in args.val_pt_dbm_list:
-             loss = val_results_per_pt[pt]['loss']
-             acc = val_results_per_pt[pt]['accuracy']
-             tqdm.write(f"    Pt={pt:.1f}dBm: Val Loss = {loss:.4f} | Avg Val Top-{args.top_k} Hit Rate = {acc:.3f}", file=sys.stdout)
-             if pt == critical_val_pt_dbm: # Highlight critical loss used for early stopping
-                 tqdm.write(f"      (Loss used for early stopping: {loss:.4f})", file=sys.stdout)
-             val_loss_summary.append(f"{loss:.3f}")
-             val_acc_summary.append(f"{acc:.3f}")
-
-        # Update overall progress bar description
-        critical_loss_str = f"{current_critical_val_loss:.3f}" if current_critical_val_loss != float('inf') else "inf"
-        epoch_pbar.set_description(f"Tr L:{avg_train_loss:.3f}, V L({critical_val_pt_dbm}dBm):{critical_loss_str}, V Top{args.top_k} Hits:[{'/'.join(val_acc_summary)}]")
-
-
-        # --- Learning Rate Scheduler Step ---
-        scheduler.step()
-        if epoch < epochs - 1: lr_next = optimizer.param_groups[0]['lr']; tqdm.write(f"  Epoch {epoch+2} LR: {lr_next:.2e}", file=sys.stdout)
-
-        # --- Save Best Model & Early Stopping (Based on critical low power validation loss) ---
-        if valid_validation_run and current_critical_val_loss < best_val_loss:
-            tqdm.write(f"  -> Validation loss at {critical_val_pt_dbm}dBm improved ({best_val_loss:.4f} -> {current_critical_val_loss:.4f}). Saving model...", file=sys.stdout)
-            best_val_loss = current_critical_val_loss; early_stop_counter = 0
-            model_save_path_tmp = os.path.join(folders['models'], f'best_model_{timestamp}.pt')
-            try: torch.save(model.state_dict(), model_save_path_tmp); model_save_path = model_save_path_tmp; tqdm.write(f"  Model saved to {model_save_path}", file=sys.stdout)
-            except Exception as e: tqdm.write(f"  Error saving model: {e}", file=sys.stdout)
-        else:
-            if valid_validation_run: # Only increment counter if validation ran successfully
-                early_stop_counter += 1; tqdm.write(f"  Validation loss at {critical_val_pt_dbm}dBm did not improve. Counter: {early_stop_counter}/{args.patience}", file=sys.stdout)
-                if early_stop_counter >= args.patience: tqdm.write(f"\n[Early Stopping] Stopped training after {args.patience} epochs without improvement at {critical_val_pt_dbm}dBm.", file=sys.stdout); break
-            else:
-                 # Don't increment counter if validation failed, but maybe warn
-                 tqdm.write(f"  Validation did not run properly (NaN/Inf loss?). Early stopping counter remains: {early_stop_counter}.", file=sys.stdout)
-
-        # --- Epoch Cleanup ---
-        gc.collect();
-        if torch.cuda.is_available(): torch.cuda.empty_cache()
-        tqdm.write("-" * 30, file=sys.stdout); sys.stdout.flush()
-
-    # --- End of Training ---
-    print("\nTraining completed or early stopping triggered.", flush=True)
-
-    # --- Final Evaluation using Best/Last Model ---
-    print("Loading best/final model for final evaluation...", flush=True)
-    best_model_loaded = False
-    final_model_path_used = "Final state (not saved or loaded)"
-    if model_save_path and os.path.exists(model_save_path):
-        try:
-            model.load_state_dict(torch.load(model_save_path, map_location=device))
-            print(f"Successfully loaded best model: {model_save_path}", flush=True)
-            best_model_loaded = True
-            final_model_path_used = model_save_path
-        except Exception as e:
-            print(f"Error loading best model state dict from {model_save_path}: {e}", flush=True)
-            final_model_path_used = f"Final state (failed to load {os.path.basename(model_save_path)})"
-    elif load_path and os.path.exists(load_path) and (args.test_only or not best_model_loaded): # If test_only or training didn't save a better model
-         try:
-            # Reload the initially loaded model if it exists and no better one was found during training
-            model.load_state_dict(torch.load(load_path, map_location=device))
-            print(f"Reloaded initial model for final test: {load_path}", flush=True)
-            best_model_loaded = True
-            final_model_path_used = load_path
-         except Exception as e:
-            print(f"Error reloading initial model state dict from {load_path}. Using final training state.", flush=True)
-            final_model_path_used = f"Final state (failed to reload {os.path.basename(load_path)})"
-    else:
-        print("No saved best model found or no save/load performed. Using final training state.", flush=True)
-
-
-    # --- Run Final Test (using multiple fixed test powers) ---
-    # --- Call test_model with list ---
-    final_test_results_per_pt, all_pred_probs_list_viz, all_targets_smooth_list_viz = test_model(
-        model, test_loader, device, args, M_plus_1,
-        args.val_pt_dbm_list, # Use the specified list of powers for final test
-        noise_std_dev_tensor
-    )
-    # ---
-    print("\n===== Final Test Results (using loaded best/final model) =====")
-    print(f"Using model: {final_model_path_used}")
-    # Print final results for each tested power
-    for pt, results in final_test_results_per_pt.items():
-        print(f"--- Pt = {pt:.1f} dBm ---")
-        print(f"  Test loss ({args.loss_type.upper()}): {results['loss']:.6f}")
-        print(f"  Test Top-{args.top_k} hit rate/recall: {results['accuracy']:.4f}")
-
-    # --- Plotting and Saving Results ---
-    print("\nGenerating plots and saving results...", flush=True)
-    epochs_run = len(train_losses)
-    if epochs_run == 0: print("No epochs completed. Skipping plot generation.", flush=True)
-    else:
-        epoch_axis = range(1, epochs_run + 1)
-        fig, axs = plt.subplots(2, 1, figsize=(12, 10), sharex=True) # Increased height for more legends
-
-        # Plot Loss
-        axs[0].plot(epoch_axis, train_losses, label=f'Training Loss ({args.loss_type.upper()})', marker='.', markersize=4, alpha=0.7, color='black')
-        # Plot validation loss for each power level
-        colors = plt.cm.viridis(np.linspace(0, 1, len(args.val_pt_dbm_list)))
-        for i, pt in enumerate(args.val_pt_dbm_list):
-            label = f'Val Loss ({pt:.1f} dBm)'
-            if pt == critical_val_pt_dbm:
-                label += ' [Early Stop]'
-            axs[0].plot(epoch_axis, val_losses_hist[pt], label=label, marker='.', markersize=4, alpha=0.7, color=colors[i])
-
-        axs[0].set_ylabel('Loss')
-        axs[0].set_title(f'Training History ({timestamp}) - Samp:{args.power_sampling}, Kmax={args.max_targets}') # Added Kmax info
-        axs[0].legend(fontsize='small'); axs[0].grid(True)
-        # Adjust y-axis limit for loss
-        valid_losses = [l for l in train_losses if l is not None and not math.isinf(l) and not math.isnan(l)]
-        for pt in args.val_pt_dbm_list:
-            valid_losses.extend([l for l in val_losses_hist[pt] if l is not None and not math.isinf(l) and not math.isnan(l)])
-        if valid_losses:
-            min_loss_plot = max(0, min(valid_losses) - 0.1) if valid_losses else 0
-            # Avoid overly high initial losses dominating the plot
-            losses_after_epoch1 = [l for e, l in enumerate(valid_losses) if e > 0 or len(valid_losses) == 1] # Skip first epoch if multiple exist
-            percentile_loss = np.percentile(losses_after_epoch1, 98) if losses_after_epoch1 else (valid_losses[0] if valid_losses else 1.0)
-            max_loss_plot = percentile_loss * 1.5
-            if max_loss_plot > min_loss_plot + 1e-3: # Add small buffer to avoid same min/max
-                 axs[0].set_ylim(min_loss_plot, max_loss_plot)
-            else:
-                 axs[0].set_ylim(bottom=min_loss_plot)
-
-
-        # Plot Top-K Hit Rate
-        axs[1].plot(epoch_axis, [a * 100 for a in train_acc_hist], label=f'Training Top-{args.top_k} Hit Rate', marker='.', markersize=4, alpha=0.7, color='black')
-        # Plot validation accuracy for each power level
-        for i, pt in enumerate(args.val_pt_dbm_list):
-            label = f'Val Top-{args.top_k} Hit Rate ({pt:.1f} dBm, Tol={args.accuracy_tolerance})'
-            if pt == critical_val_pt_dbm:
-                label += ' [Early Stop Ref]'
-            axs[1].plot(epoch_axis, [a * 100 for a in val_acc_hist[pt]], label=label, marker='.', markersize=4, alpha=0.7, color=colors[i])
-
-        axs[1].set_ylabel(f'Top-{args.top_k} Hit Rate / Recall (%)'); axs[1].set_xlabel('Epoch'); axs[1].legend(fontsize='small'); axs[1].grid(True); axs[1].set_ylim(-5, 105) # Start slightly below 0
-
-        fig.tight_layout()
-        metrics_curve_path = os.path.join(folders['figures'], f'training_curves_{timestamp}.png')
-        try: plt.savefig(metrics_curve_path); print(f"Training curves saved to {metrics_curve_path}", flush=True)
-        except Exception as e: print(f"Error saving training curves plot: {e}", flush=True)
-        plt.close(fig)
-
-    # Visualize final predictions (using data collected during the first power level test)
-    visualize_predictions(all_pred_probs_list_viz, all_targets_smooth_list_viz, folders, timestamp + "_final_test", M_plus_1,
-                          acc_threshold=args.accuracy_threshold,
-                          acc_tolerance=args.accuracy_tolerance,
-                          is_target_distribution=(args.loss_type=='kldiv'))
-
-    # --- Save Run Summary (Updated) ---
-    summary_path = os.path.join(folders['outputs'], f'summary_{timestamp}.txt')
-    print(f"Saving summary to {summary_path}", flush=True)
-    with open(summary_path, 'w', encoding='utf-8') as f:
-        f.write(f"Experiment: CNN - Random Power Training ({args.power_sampling} sampling)\n") # Added sampling info
-        f.write(f"Timestamp: {timestamp}\n"); f.write(f"Data root directory: {data_root}\n"); f.write(f"Output base directory: {folders['output_base']}\n"); f.write(f"Device: {device}\n")
-        f.write("\n--- Parameters ---\n")
-        # --- Exclude num_targets if it somehow exists ---
-        args_dict = vars(args)
-        args_dict.pop('num_targets', None) # Remove if it exists
-        # Format list arg nicely
-        args_dict['val_pt_dbm_list'] = f"[{', '.join(map(str, args.val_pt_dbm_list))}]"
-        [f.write(f"  {k}: {v}\n") for k, v in sorted(args_dict.items())]
-        # ---
-        f.write("\n--- System Parameters ---\n")
-        # --- Report K_data_param if available ---
-        f.write(f"  M={M}, Ns={Ns}, BW={BW:.2e}\n")
-        if K_data_param is not None:
-             f.write(f"  K in parameter file (K_data_param): {K_data_param}\n")
-        f.write(f"  Command line max targets (max_targets): {args.max_targets}\n") # Added
-        # ---
-        f.write(f"  Training power range (Pt_train): [{args.min_pt_dbm:.1f}, {args.max_pt_dbm:.1f}] dBm (sampling: {args.power_sampling})\n") # Added sampling info
-        f.write(f"  Validation/test power points (Pt_val/test): {args.val_pt_dbm_list} dBm\n")
-        f.write(f"  Calculated noise standard deviation (real/imag): {noise_std_dev:.3e}\n")
-        f.write(f"  Validation/test power scaling factor range: [{min_val_scaling_factor:.3f} at {min_val_pt_dbm}dBm, {max_val_scaling_factor:.3f} at {max_val_pt_dbm}dBm]\n")
-        if snr_calculated:
-            f.write(f"  Calculated reference average SNR:\n")
-            for pt, snr_db in avg_snr_db_references.items():
-                 f.write(f"    Pt={pt:.1f}dBm -> {snr_db:.2f} dB\n")
-        else: f.write(f"  Reference SNR: Not calculated\n")
-        f.write("\n--- Accuracy Parameters ---\n")
-        f.write(f"  Evaluation method: Top-K hit rate\n"); f.write(f"  K value (top_k): {args.top_k}\n"); f.write(f"  Tolerance: {args.accuracy_tolerance}\n"); f.write(f"  Visualization threshold (marking only): {args.accuracy_threshold}\n")
-        f.write("\n--- Data Split ---\n"); f.write(f"  Target sizes: Train={train_size}, Val={val_size}, Test={test_size}\n"); f.write(f"  Reported lengths: Train={len(train_dataset)}, Val={len(val_dataset)}, Test={len(test_dataset)}\n")
-        f.write("\n--- Model ---\n"); f.write(f"  Model parameter count: {count_parameters(model)}\n")
-        f.write("\n--- Loss Function ---\n"); f.write(f"  Loss type: {args.loss_type.upper()}\n"); f.write(f"  Target Sigma: {args.loss_sigma:.2f}\n");
-        f.write("\n--- Training Results ---\n");
-        f.write(f"  Epochs run: {epochs_run}\n");
-        f.write(f"  Early stopping based on lowest validation power: {critical_val_pt_dbm:.1f} dBm\n")
-        f.write(f"  Best validation loss (at {critical_val_pt_dbm:.1f} dBm): {best_val_loss:.6f}\n")
-        if epochs_run > 0:
-            final_train_loss = train_losses[-1] if train_losses else float('nan'); final_train_acc = train_acc_hist[-1] if train_acc_hist else float('nan')
-            f.write(f"  Final training loss: {final_train_loss:.4f}\n")
-            f.write(f"  Final training Top-{args.top_k} hit rate/recall: {final_train_acc:.4f}\n")
-            f.write(f"  Final validation results:\n")
-            for pt in args.val_pt_dbm_list:
-<<<<<<< HEAD
-                 final_val_loss = val_losses_hist[pt][-1] if val_losses_hist[pt] else float('nan')
-                 final_val_acc = val_acc_hist[pt][-1] if val_acc_hist[pt] else float('nan')
-                 f.write(f"    Pt={pt:.1f}dBm: Loss={final_val_loss:.4f}, Top-{args.top_k} Hit={final_val_acc:.4f}\n")
-=======
-                if type(num)!=int:
-                    continue
-                if pt in val_losses_hist:
-                    final_val_loss = val_losses_hist[pt][-1] if val_losses_hist[pt] else float('nan')
-                    final_val_acc = val_acc_hist[pt][-1] if val_acc_hist[pt] else float('nan')
-                    f.write(f"    Pt={pt:.1f}dBm: Loss={final_val_loss:.4f}, Top-{args.top_k} Hit={final_val_acc:.4f}\n")
-                else:
-                    continue
->>>>>>> 2c14eaa5
-        else: f.write("  No training epochs completed.\n")
-        f.write("\n--- Final Test Results ---\n");
-        f.write(f"  Using model: {final_model_path_used}\n")
-        for pt, results in final_test_results_per_pt.items():
-            f.write(f"  Pt = {pt:.1f} dBm:\n")
-            f.write(f"    Test loss ({args.loss_type.upper()}): {results['loss']:.6f}\n")
-            f.write(f"    Test Top-{args.top_k} hit rate/recall: {results['accuracy']:.4f}\n")
-        f.write("\n--- Saved Files ---\n"); f.write(f"  Output directory: {folders['output_base']}\n")
-        f.write(f"  Model file/state used for final test: {final_model_path_used}\n")
-        if epochs_run > 0 and 'metrics_curve_path' in locals() and os.path.exists(metrics_curve_path): f.write(f"  Training curves: {metrics_curve_path}\n")
-        plot_viz_filename = f'peak_predictions_{"dist" if args.loss_type=="kldiv" else "smooth"}_{timestamp}_final_test.png'
-        if os.path.exists(os.path.join(folders['figures'], plot_viz_filename)): f.write(f"  Final test prediction plot: {os.path.join(folders['figures'], plot_viz_filename)}\n")
-        if saved_heatmap_count > 0: f.write(f"  Example input heatmaps: {os.path.join(folders['figures'], f'heatmap_input_sample_*_{timestamp}.png')}\n")
-        f.write(f"  Summary file: {summary_path}\n")
-
-    print(f"\nSummary saved to {summary_path}", flush=True)
-    print("Script execution completed.", flush=True)
-
-
-# --- Script entry point ---
-if __name__ == "__main__":
-    main()
+# -*- coding: utf-8 -*- # Add encoding declaration
+import matplotlib.pyplot as plt
+import os
+import numpy as np
+import torch
+import torch.nn as nn
+import argparse
+import datetime
+import torch.optim as optim
+from torch.utils.data import Dataset, DataLoader 
+from tqdm import tqdm
+import math
+import torch.nn.functional as F
+from torch.optim.lr_scheduler import CosineAnnealingLR
+import gc 
+import sys 
+import traceback 
+from typing import List, Dict, Tuple, Any 
+from functions import load_system_params
+
+# --- Constants ---
+K_BOLTZMANN = 1.38e-23
+T_NOISE_KELVIN = 290 # Standard noise temperature
+
+
+
+
+# --- Define custom dataset class (read echo and m_peak) ---
+class ChunkedEchoDataset(Dataset):
+    """
+    Load pre-computed *noiseless* echo signals (yecho) from chunked .npy files
+    and target peaks (m_peak).
+    """
+    # expected_k now directly controlled by args.max_targets
+    def __init__(self, data_root, start_idx, end_idx, expected_k):
+        """
+        Initialize dataset.
+
+        Args:
+            data_root (str): Root directory containing echoes subdirectory and trajectory_data.npz,
+                             system_params.npz.
+            start_idx (int): Starting absolute index for this dataset slice.
+            end_idx (int): Ending absolute index for this dataset slice.
+            expected_k (int): Expected maximum number of targets K (for m_peak padding/truncation).
+        """
+        super().__init__()
+        self.data_root = data_root
+        self.start_idx = start_idx
+        self.end_idx = end_idx
+        self.num_samples = end_idx - start_idx + 1
+        self.expected_k = expected_k # Now set by args.max_targets
+
+        print(f"  Dataset initialization: root='{data_root}', range=[{start_idx}, {end_idx}], count={self.num_samples}, expected_K={self.expected_k}") # Added expected_k here
+
+        self.echoes_dir = os.path.join(data_root, 'echoes')
+        if not os.path.isdir(self.echoes_dir):
+            raise FileNotFoundError(f"Echoes directory not found: {self.echoes_dir}")
+
+        params_path = os.path.join(data_root, 'system_params.npz')
+        if not os.path.isfile(params_path):
+            raise FileNotFoundError(f"System parameters file not found: {params_path}")
+        try:
+            params_data = np.load(params_path)
+            if 'samples_per_chunk' not in params_data:
+                if 'chunk_size' in params_data: self.chunk_size = int(params_data['chunk_size'])
+                else: raise KeyError("'samples_per_chunk' or 'chunk_size' not found in system_params.npz.")
+            else: self.chunk_size = int(params_data['samples_per_chunk'])
+            self.M_plus_1 = int(params_data['M']) + 1 if 'M' in params_data else None
+            self.Ns = int(params_data['Ns']) if 'Ns' in params_data else None
+            print(f"  Loaded chunk_size from params: {self.chunk_size}")
+            if self.M_plus_1: print(f"  Loaded M+1 from params: {self.M_plus_1}")
+            if self.Ns: print(f"  Loaded Ns from params: {self.Ns}")
+        except Exception as e: raise IOError(f"Error loading or parsing system_params.npz: {e}")
+        if self.chunk_size <= 0: raise ValueError("samples_per_chunk must be positive.")
+
+        traj_path = os.path.join(data_root, 'trajectory_data.npz')
+        if not os.path.isfile(traj_path): raise FileNotFoundError(f"Trajectory data file not found: {traj_path}")
+        try:
+            traj_data = np.load(traj_path)
+            if 'm_peak_indices' not in traj_data:
+                if 'm_peak' in traj_data: m_peak_all = traj_data['m_peak']
+                else: raise KeyError("'m_peak_indices' or 'm_peak' not found in trajectory_data.npz")
+            else: m_peak_all = traj_data['m_peak_indices']
+            total_samples_in_file = m_peak_all.shape[0]
+            if self.end_idx >= total_samples_in_file:
+                print(f"Warning: Requested end_idx ({self.end_idx}) exceeds available samples in trajectory_data.npz ({total_samples_in_file}).")
+                self.end_idx = total_samples_in_file - 1; self.num_samples = self.end_idx - self.start_idx + 1
+                if self.num_samples <= 0: raise ValueError(f"Invalid adjusted sample range [{self.start_idx}, {self.end_idx}]")
+                print(f"  Adjusted dataset range: [{self.start_idx}, {self.end_idx}], count={self.num_samples}")
+            self.m_peak_targets = m_peak_all[self.start_idx : self.end_idx + 1]
+            print(f"  Loaded m_peak_targets, original shape: {self.m_peak_targets.shape}")
+
+            # --- Adjust loaded targets based on expected_k ---
+            actual_k_in_data = self.m_peak_targets.shape[1] if self.m_peak_targets.ndim > 1 else 1
+            if actual_k_in_data < self.expected_k:
+                print(f"  Info: m_peak_targets K dimension ({actual_k_in_data}) is less than expected_k ({self.expected_k}). Will pad.")
+                pad_width = self.expected_k - actual_k_in_data
+                # Pad with -1 (invalid index)
+                self.m_peak_targets = np.pad(self.m_peak_targets, ((0, 0), (0, pad_width)), 'constant', constant_values=-1)
+                print(f"  Padded m_peak_targets shape: {self.m_peak_targets.shape}")
+            elif actual_k_in_data > self.expected_k:
+                 print(f"  Warning: m_peak_targets K dimension ({actual_k_in_data}) is greater than expected_k ({self.expected_k}). Will truncate.")
+                 self.m_peak_targets = self.m_peak_targets[:, :self.expected_k]
+                 print(f"  Truncated m_peak_targets shape: {self.m_peak_targets.shape}")
+            # ---
+
+        except Exception as e: raise IOError(f"Error loading or processing trajectory_data.npz: {e}")
+
+    def __len__(self):
+        return self.num_samples
+
+    def __getitem__(self, index):
+        if index < 0 or index >= self.num_samples: raise IndexError(f"Index {index} out of range [0, {self.num_samples - 1}]")
+        try:
+            absolute_idx = self.start_idx + index
+            chunk_idx = absolute_idx // self.chunk_size
+            index_in_chunk = absolute_idx % self.chunk_size
+            echo_file_path = os.path.join(self.echoes_dir, f'echo_chunk_{chunk_idx}.npy')
+            if not os.path.isfile(echo_file_path): raise FileNotFoundError(f"Echo data file not found: {echo_file_path} (requested chunk {chunk_idx})")
+            echo_chunk = np.load(echo_file_path)
+            # Check dimensions if M_plus_1 and Ns are known
+            if self.Ns and self.M_plus_1 and echo_chunk.ndim >= 3 and echo_chunk.shape[1:] != (self.Ns, self.M_plus_1):
+                print(f"Warning (idx={absolute_idx}, chunk={chunk_idx}): echo_chunk shape {echo_chunk.shape} does not match expected ({(-1, self.Ns, self.M_plus_1)})")
+            if index_in_chunk >= echo_chunk.shape[0]: raise IndexError(f"Index {index_in_chunk} exceeds loaded chunk size ({echo_chunk.shape[0]}) for file echo_chunk_{chunk_idx}.npy (absolute index {absolute_idx})")
+
+            clean_echo_signal = echo_chunk[index_in_chunk]
+            m_peak = self.m_peak_targets[index] # Already adjusted to expected_k
+
+            # Convert to tensors
+            echo_tensor = torch.from_numpy(clean_echo_signal).to(torch.complex64)
+            # Ensure m_peak is LONG type for indexing/embedding later if needed
+            m_peak_tensor = torch.from_numpy(m_peak).to(torch.long)
+
+            sample = {'echo': echo_tensor, 'm_peak': m_peak_tensor}
+            return sample
+        except FileNotFoundError as e: print(f"Error: File not found when loading index {index} (absolute {self.start_idx + index}): {e}", flush=True); raise
+        except IndexError as e: print(f"Error: Index out of range when loading index {index} (absolute {self.start_idx + index}): {e}", flush=True); raise
+        except Exception as e: print(f"Error: Unexpected error when loading index {index} (absolute {self.start_idx + index}): {e}", flush=True); traceback.print_exc(); raise
+
+# --- Model definition ---
+
+# --- CNN Model (IndexPredictionCNN) ---
+class IndexPredictionCNN(nn.Module):
+    def __init__(self, M_plus_1, Ns, hidden_dim=512, dropout=0.2):
+        super().__init__()
+        self.M_plus_1 = M_plus_1
+        self.Ns = Ns
+        self.hidden_dim = hidden_dim
+        self.dropout = dropout
+        final_channels = 512
+
+        self.feature_extractor = nn.Sequential(
+            nn.Conv2d(1, 64, kernel_size=(3, 3), stride=(1, 1), padding=(1, 1), bias=False),
+            nn.BatchNorm2d(64), nn.LeakyReLU(0.1),
+            nn.Conv2d(64, 128, kernel_size=(3, 3), stride=(2, 1), padding=(1, 1), bias=False),
+            nn.BatchNorm2d(128), nn.LeakyReLU(0.1), nn.Dropout2d(0.1),
+            nn.Conv2d(128, 256, kernel_size=(3, 3), stride=(2, 1), padding=(1, 1), bias=False),
+            nn.BatchNorm2d(256), nn.LeakyReLU(0.1), nn.Dropout2d(0.1),
+            nn.Conv2d(256, final_channels, kernel_size=(3, 3), stride=(2, 1), padding=(1, 1), bias=False),
+            nn.BatchNorm2d(final_channels), nn.LeakyReLU(0.1), nn.Dropout2d(0.1),
+        )
+
+        self.predictor = nn.Sequential(
+            nn.Conv1d(final_channels, hidden_dim, kernel_size=3, padding=1, bias=False),
+            nn.BatchNorm1d(hidden_dim), nn.LeakyReLU(0.1), nn.Dropout(dropout),
+            nn.Conv1d(hidden_dim, hidden_dim // 2, kernel_size=3, padding=1, bias=False),
+            nn.BatchNorm1d(hidden_dim // 2), nn.LeakyReLU(0.1), nn.Dropout(dropout),
+            nn.Conv1d(hidden_dim // 2, 1, kernel_size=1) # Output logits per M+1 position
+        )
+
+        self.apply(self._init_weights) # Apply weight initialization
+
+    def _init_weights(self, module):
+        if isinstance(module, nn.Conv2d) or isinstance(module, nn.Conv1d):
+            nn.init.kaiming_normal_(module.weight, mode='fan_out', nonlinearity='leaky_relu')
+            if module.bias is not None:
+                nn.init.constant_(module.bias, 0)
+        elif isinstance(module, nn.BatchNorm2d) or isinstance(module, nn.BatchNorm1d):
+            nn.init.constant_(module.weight, 1)
+            nn.init.constant_(module.bias, 0)
+        # Initialize the final prediction layer differently if needed
+        if isinstance(module, nn.Conv1d) and module.out_channels == 1:
+             if hasattr(module, 'weight') and module.weight is not None:
+                 nn.init.normal_(module.weight, mean=0.0, std=0.01) # Small init for final layer
+             if hasattr(module, 'bias') and module.bias is not None:
+                 nn.init.constant_(module.bias, 0)
+
+    def forward(self, Y_complex):
+        B, Ns_actual, M_plus_1_actual = Y_complex.shape
+        # --- START: FFT Processing ---
+        # FFT along Ns dimension (Doppler)
+        Y_fft = torch.fft.fft(Y_complex, dim=1)
+        Y_fft_shift = torch.fft.fftshift(Y_fft, dim=1) # Shift zero-frequency component to center
+        # --- END: FFT Processing ---
+
+        # --- START: Feature Extraction Input Preparation ---
+        # Use magnitude as input features
+        Y_magnitude = torch.abs(Y_fft_shift)
+        # Log magnitude to compress dynamic range
+        Y_magnitude_log = torch.log1p(Y_magnitude) # log(1+x) for stability
+
+        # Standardization (Optional - uncomment to try)
+        # mean = torch.mean(Y_magnitude_log, dim=(1, 2), keepdim=True)
+        # std = torch.std(Y_magnitude_log, dim=(1, 2), keepdim=True)
+        # Y_magnitude_log = (Y_magnitude_log - mean) / (std + 1e-6) # Add epsilon for stability
+
+        # Add channel dimension: (B, Ns, M+1) -> (B, 1, Ns, M+1)
+        Y_input = Y_magnitude_log.unsqueeze(1)
+        # --- END: Feature Extraction Input Preparation ---
+
+        # --- START: Feature Extraction (CNN) ---
+        features = self.feature_extractor(Y_input) # Output: (B, C_final, Ns_out, M+1_out)
+        # Max pooling over the Doppler (Ns) dimension
+        # Note: kernel_size, stride, padding affect Ns_out, M+1_out
+        # Here, M+1 dimension remains the same due to padding/stride
+        features_pooled = torch.max(features, dim=2)[0] # Output: (B, C_final, M+1)
+        # --- END: Feature Extraction (CNN) ---
+
+        # --- START: Prediction Head (1D CNN) ---
+        logits = self.predictor(features_pooled) # Output: (B, 1, M+1)
+        logits = logits.squeeze(1) # Output: (B, M+1) - Logits for each subcarrier index
+        # --- END: Prediction Head (1D CNN) ---
+
+        return logits, Y_magnitude_log # Return logits and the processed input for visualization
+
+# --- Helper functions ---
+
+# --- Gaussian Target Generation ---
+def create_gaussian_target(peak_indices, M_plus_1, sigma, device):
+    """
+    Create a Gaussian smooth target distribution based on peak indices.
+    
+    Args:
+        peak_indices (torch.Tensor): Peak indices of shape (K,), 
+                                   where -1 indicates no peak (placeholder).
+        M_plus_1 (int): Total number of frequency bins.
+        sigma (float): Standard deviation for Gaussian distribution.
+        device: Target device for the tensor.
+    
+    Returns:
+        torch.Tensor: Smooth target distribution of shape (M_plus_1,).
+    """
+    # Filter out invalid peak indices (< 0 or >= M_plus_1)
+    valid_peaks = peak_indices[(peak_indices >= 0) & (peak_indices < M_plus_1)]
+    
+    if valid_peaks.numel() == 0:
+        # No valid peaks, return zeros
+        return torch.zeros(M_plus_1, dtype=torch.float32, device=device)
+    
+    # Create position grid
+    positions = torch.arange(M_plus_1, dtype=torch.float32, device=device).unsqueeze(1)
+    
+    # Calculate Gaussian for each valid peak and sum them
+    valid_peaks_expanded = valid_peaks.unsqueeze(0).float()
+    gaussian_sum = torch.sum(torch.exp(-0.5 * ((positions - valid_peaks_expanded) / sigma) ** 2), dim=1)
+    
+    # Normalize to make it a probability distribution
+    if gaussian_sum.sum() > 0:
+        gaussian_sum = gaussian_sum / gaussian_sum.sum()
+    
+    return gaussian_sum
+
+
+# --- Simplified Combined Loss (Only Main Loss) --- 
+class CombinedLoss(nn.Module):
+    def __init__(self, main_loss_type='bce', loss_sigma=1.0, device='cpu'):
+        """
+        Initializes the loss function (only main component).
+        Args:
+            main_loss_type (str): Type of the main loss ('bce' or 'kldiv').
+            loss_sigma (float): Standard deviation for Gaussian target smoothing (used if main_loss_type is 'bce').
+                                Not directly used by KLDivLoss itself but kept for consistency if target generation needs it.
+            device (str): Device to perform calculations on.
+        """
+        super().__init__()
+        self.main_loss_type = main_loss_type
+        self.device = device
+        self.loss_sigma = loss_sigma # Keep sigma if needed for target generation outside
+
+        if main_loss_type == 'bce':
+            # Use reduction='mean' to get average loss per batch element
+            self.main_criterion = nn.BCEWithLogitsLoss(reduction='mean')
+            print(f"  Loss Function: BCEWithLogitsLoss (reduction='mean')")
+        elif main_loss_type == 'kldiv':
+            # Use reduction='batchmean' which averages over the batch dimension
+            self.main_criterion = nn.KLDivLoss(reduction='batchmean', log_target=False)
+            print(f"  Loss Function: KLDivLoss (reduction='batchmean', log_target=False)")
+        else:
+            raise ValueError(f"Unknown main_loss_type: {main_loss_type}")
+
+        self.main_criterion.to(device)
+
+    def forward(self, pred_logits, target_smooth):
+        """
+        Calculates the main loss.
+        Args:
+            pred_logits (torch.Tensor): Predicted logits from the model (B, M+1).
+            target_smooth (torch.Tensor): Smoothed target tensor (B, M+1).
+                                          For BCE, values are 0-1 probabilities.
+                                          For KLDiv, should represent a probability distribution (sums to 1 per sample).
+        Returns:
+            torch.Tensor: The calculated main loss (scalar).
+        """
+        pred_logits = pred_logits.to(self.device)
+        target_smooth = target_smooth.to(self.device)
+
+        if self.main_loss_type == 'bce':
+            main_loss = self.main_criterion(pred_logits, target_smooth)
+        elif self.main_loss_type == 'kldiv':
+            # Ensure target is a valid probability distribution for KLDiv
+            target_dist = target_smooth / (target_smooth.sum(dim=-1, keepdim=True) + 1e-9) # Normalize target
+            # KLDivLoss expects log-probabilities as input
+            pred_logprob = F.log_softmax(pred_logits, dim=-1)
+            main_loss = self.main_criterion(pred_logprob, target_dist)
+
+        # Only return the main loss
+        return main_loss
+
+
+# --- Other helper functions ---
+def get_latest_experiment_path():
+    """Tries to find the latest experiment path from standard locations."""
+    try:
+        try: script_dir = os.path.dirname(os.path.abspath(__file__))
+        except NameError: script_dir = os.getcwd() # Fallback for interactive environments
+        paths_to_check = [
+            '/mnt/sda/liangqiushi/CFARnet/latest_experiment.txt', # Specific absolute path
+            os.path.join(script_dir, 'latest_experiment.txt'),         # Path relative to script
+            os.path.join(os.getcwd(), 'latest_experiment.txt')         # Path relative to current working dir
+        ]
+        file_path = next((p for p in paths_to_check if os.path.exists(p)), None)
+        if file_path is None: raise FileNotFoundError("latest_experiment.txt not found in standard locations.")
+        with open(file_path, 'r') as f: return f.read().strip()
+    except FileNotFoundError: print("Error: 'latest_experiment.txt' not found.", flush=True); raise
+    except Exception as e: print(f"Error reading latest_experiment.txt: {e}", flush=True); raise
+
+
+def create_timestamp_folders(base_data_root=None):
+    """Creates timestamped output folders based on the data root directory."""
+    if base_data_root is None:
+        try: data_root = get_latest_experiment_path()
+        except Exception: print("Warning: latest_experiment.txt not found or reading error... Will use default output path.", flush=True); data_root = './output/default_experiment'; os.makedirs(data_root, exist_ok=True)
+    else: data_root = base_data_root
+    timestamp = datetime.datetime.now().strftime('%Y%m%d_%H%M%S'); norm_data_root = os.path.normpath(data_root)
+    # Use experiment name from data root, or a default if data_root is trivial
+    experiment_name = os.path.basename(norm_data_root) if norm_data_root not in ['.', '/'] else 'default_experiment'
+    # --- Modified Folder Name ---
+    # (MODIFIED: Added sampling type info to folder name later based on args)
+    output_base_template = os.path.join('.', 'output', f"{experiment_name}_{timestamp}_Train{{SamplingType}}") # Placeholder
+    # --- Create Structure ---
+    folders = { 'root': data_root, 'output_base_template': output_base_template, 'output_base': None, # Will be finalized later
+                'figures': None, 'models': None, 'outputs': None }
+    # Directories will be created after sampling type is known
+    return folders, timestamp
+
+def set_matplotlib_english():
+    """Sets Matplotlib parameters for English labels and consistent font sizes."""
+    try:
+        plt.rcParams['font.sans-serif'] = ['DejaVu Sans'] # A common sans-serif font
+        plt.rcParams['axes.unicode_minus'] = False # Display minus signs correctly
+        plt.rcParams['font.size'] = 12
+        plt.rcParams['axes.labelsize'] = 12
+        plt.rcParams['xtick.labelsize'] = 10
+        plt.rcParams['ytick.labelsize'] = 10
+        plt.rcParams['legend.fontsize'] = 10
+    except Exception as e:
+        print(f"Error setting Matplotlib font: {e}", flush=True)
+
+def count_parameters(model):
+    """Counts the number of trainable parameters in a PyTorch model."""
+    return sum(p.numel() for p in model.parameters() if p.requires_grad)
+
+# --- Metric calculation functions ---
+
+# <<< Top-K Accuracy Calculation Function >>> (Handles padding in true_peak_indices_batch)
+def calculate_accuracy_topk(pred_probs, true_peak_indices_batch, k, tolerance):
+    """
+    Calculate target detection accuracy based on Top-K predictions in batch (Recall@TopK, with tolerance).
+    Args:
+        pred_probs (torch.Tensor): Model output prediction probabilities (B, M+1).
+        true_peak_indices_batch (torch.Tensor): True peak indices (B, K_true), may contain padding values (like -1).
+        k (int): K value in Top-K.
+        tolerance (int): Hit tolerance (number of subcarriers).
+    Returns:
+        float: Average Top-K hit rate/recall for this batch.
+    """
+    batch_size = pred_probs.shape[0]
+    M_plus_1 = pred_probs.shape[1]
+    if batch_size == 0:
+        return 0.0 # Or NaN? 0.0 seems reasonable for empty batch
+
+    device = pred_probs.device
+    total_true_peaks_count = 0
+    total_hits = 0
+
+    k = min(k, M_plus_1) # Ensure k is not larger than the prediction dimension
+    if k <= 0: return 0.0 # Cannot have non-positive k
+
+    with torch.no_grad():
+        # Get the indices of the top k predictions for each sample in the batch
+        _, topk_indices_batch = torch.topk(pred_probs, k=k, dim=1) # (B, k)
+
+        for b in range(batch_size):
+            true_indices_b = true_peak_indices_batch[b] # (K_true_padded,)
+            # Filter out invalid true indices (e.g., padding -1)
+            valid_true_mask = (true_indices_b >= 0) & (true_indices_b < M_plus_1)
+            valid_true_peaks = true_indices_b[valid_true_mask] # (num_valid_true,)
+
+            num_true = valid_true_peaks.numel()
+            if num_true == 0:
+                # If a sample has no true peaks, it doesn't contribute to hits or misses
+                continue
+            total_true_peaks_count += num_true
+
+            pred_indices_b_topk = topk_indices_batch[b] # (k,)
+            if pred_indices_b_topk.numel() == 0: # Should not happen if k > 0
+                continue
+
+            # Calculate distance between each true peak and all top-k predicted peaks
+            # Expand dims for broadcasting: (num_valid_true, 1) vs (1, k) -> (num_valid_true, k)
+            dist_matrix = torch.abs(valid_true_peaks.unsqueeze(1) - pred_indices_b_topk.unsqueeze(0))
+
+            # Find the minimum distance from each true peak to *any* of the top-k predictions
+            min_dists_to_topk_preds, _ = torch.min(dist_matrix, dim=1) # (num_valid_true,)
+
+            # A true peak is considered "hit" if its nearest top-k prediction is within the tolerance
+            hits_b = torch.sum(min_dists_to_topk_preds <= tolerance).item()
+            total_hits += hits_b
+
+    # Accuracy (Recall@TopK) is defined as the ratio of hits to the total number of VALID true peaks across the batch
+    if total_true_peaks_count == 0: # Avoid division by zero if no valid true peaks in the entire batch
+        # If no true peaks, arguably perfect recall (detected all 0 peaks), or undefined. Let's return 1.0.
+        accuracy = 1.0
+    else:
+        accuracy = total_hits / total_true_peaks_count
+    return accuracy
+
+
+# --- Visualization functions ---
+def visualize_predictions(pred_probs_list, target_list, folders, timestamp, M_plus_1,
+                          acc_threshold=0.5, acc_tolerance=3, # Tolerance not used here
+                          is_target_distribution=False, num_samples=4):
+    """Visualizes a few samples of predictions vs targets."""
+    if not pred_probs_list or not target_list: print("No data to visualize.", flush=True); return
+    if not folders['figures']: print("Figures directory not set for visualization.", flush=True); return
+    num_total_samples = len(pred_probs_list); num_samples = min(num_samples, num_total_samples)
+    if num_samples == 0: print("Zero samples requested or available for visualization.", flush=True); return
+    indices = np.random.choice(num_total_samples, num_samples, replace=False)
+    fig, axs = plt.subplots(num_samples, 1, figsize=(12, 3 * num_samples), sharex=True, squeeze=False)
+    subcarrier_indices = np.arange(M_plus_1)
+    target_label = "Target Distribution (Sum=1)" if is_target_distribution else "Smoothed Target (0-1)"
+    for i, idx in enumerate(indices):
+        pred_probs = pred_probs_list[idx].cpu().numpy(); target_values = target_list[idx].cpu().numpy()
+        ax = axs[i, 0]
+        ax.plot(subcarrier_indices, pred_probs, label='Predicted Probability', alpha=0.7, color='blue', linewidth=1.5)
+        ax.plot(subcarrier_indices, target_values, label=target_label, alpha=0.7, color='red', linestyle='--', linewidth=1.5)
+        # Use target values > 0.5 to find approximate true peak locations for visualization
+        true_peaks_indices = np.where(target_values > 0.5)[0]
+        if len(true_peaks_indices) > 0: ax.plot(subcarrier_indices[true_peaks_indices], target_values[true_peaks_indices], 'ro', markersize=6, label='True Peak Location (Approx)', alpha=0.7)
+        # Use accuracy_threshold for marking predicted peaks in the plot (visual aid only)
+        pred_peaks_indices_viz = np.where(pred_probs > acc_threshold)[0]
+        if len(pred_peaks_indices_viz) > 0: ax.plot(subcarrier_indices[pred_peaks_indices_viz], pred_probs[pred_peaks_indices_viz], 'bx', markersize=6, label=f'Predicted Peak (>{acc_threshold:.2f}, for Viz)', alpha=0.7)
+        ax.set_ylabel('Probability / Target Value'); ax.set_title(f'Sample Index in Batch: {idx}'); ax.legend(fontsize='small'); ax.grid(True, alpha=0.3)
+        if is_target_distribution: ax.set_ylim(bottom=-0.01)
+        else: ax.set_ylim(-0.05, 1.05)
+    axs[-1, 0].set_xlabel('Subcarrier Index (M+1)')
+    plot_title = f'Predicted Probability vs {target_label} ({timestamp}) - {num_samples} Samples'; plt.suptitle(plot_title); plt.tight_layout(rect=[0, 0.03, 1, 0.97])
+    plot_filename = f'peak_predictions_{"dist" if is_target_distribution else "smooth"}_{timestamp}.png'
+    plot_path = os.path.join(folders['figures'], plot_filename)
+    try: plt.savefig(plot_path); print(f"Prediction visualization saved to {plot_path}", flush=True)
+    except Exception as e: print(f"Error saving visualization plot: {e}", flush=True)
+    plt.close(fig)
+
+
+# --- Test function ---
+def test_model(model: nn.Module,
+               test_loader: DataLoader,
+               device: torch.device,
+               args: argparse.Namespace,
+               M_plus_1: int,
+               pt_dbm_list_test: List[float], # MODIFIED: Accepts list of dBm values
+               noise_std_dev_tensor: torch.Tensor
+               ) -> Tuple[Dict[float, Dict[str, float]], List[torch.Tensor], List[torch.Tensor]]:
+    """
+    Test model at multiple specified transmit power levels.
+
+    Args:
+        model: Model to test.
+        test_loader: Test data loader.
+        device: Computing device.
+        args: Namespace containing parameters (loss_type, max_targets, top_k, accuracy_tolerance, etc.).
+        M_plus_1: Number of subcarriers + 1.
+        pt_dbm_list_test: List of transmit power (dBm) for testing.
+        noise_std_dev_tensor: Noise standard deviation tensor.
+
+    Returns:
+        Tuple containing:
+        - results_per_pt (Dict[float, Dict[str, float]]): Dictionary containing average loss and accuracy for each Pt_dBm.
+            Example: {10.0: {'loss': 0.1, 'accuracy': 0.9}, -10.0: {'loss': 0.5, 'accuracy': 0.6}}
+        - all_pred_probs_list (List[torch.Tensor]): (from first Pt) Prediction probability list for visualization.
+        - all_target_smooth_list (List[torch.Tensor]): (from first Pt) Smooth target list for visualization.
+    """
+    print(f"\nStarting multi-point model testing (loss: {args.loss_type}, Pts_test={pt_dbm_list_test} dBm, MaxTargets={args.max_targets}, TopK={args.top_k})...", flush=True)
+    model.eval()
+
+    # Initialize results structure
+    results_per_pt = {pt: {'loss': 0.0, 'accuracy': 0.0, 'count': 0} for pt in pt_dbm_list_test}
+
+    # Lists for visualization (collect from the first power level only for consistency)
+    all_pred_probs_list_viz = []
+    all_target_smooth_list_viz = []
+    collect_viz_data = True # Flag to collect only during the first power level iteration
+
+    loss_fn = CombinedLoss(main_loss_type=args.loss_type, loss_sigma=args.loss_sigma, device=device)
+    print(f"  Accuracy metric: Top-{args.top_k} hit rate @ tolerance={args.accuracy_tolerance}", flush=True)
+
+    with torch.no_grad():
+        # Outer loop for power levels
+        for pt_idx, current_pt_dbm in enumerate(pt_dbm_list_test):
+            print(f"  --- Testing at Pt = {current_pt_dbm:.1f} dBm ---", flush=True)
+            current_pt_linear_mw = 10**(current_pt_dbm / 10.0)
+            current_pt_scaling_factor = math.sqrt(current_pt_linear_mw)
+            current_pt_scaling_factor_tensor = torch.tensor(current_pt_scaling_factor, dtype=torch.float32, device=device)
+
+            test_pbar = tqdm(test_loader, desc=f"Testing Pt={current_pt_dbm:.1f}dBm", leave=False, file=sys.stdout)
+            batch_loss_accum = 0.0
+            batch_acc_accum = 0.0
+            batch_count = 0
+
+            for batch_idx, batch in enumerate(test_pbar):
+                clean_echo = batch['echo'].to(device)
+                # m_peak_targets_original shape is (B, args.max_targets) due to Dataset loading
+                m_peak_targets_original = batch['m_peak'].to(device)
+                batch_size = clean_echo.shape[0]
+
+                # Apply *current fixed* power scaling and noise
+                scaled_echo = clean_echo * current_pt_scaling_factor_tensor # Use current factor
+                noise = (torch.randn_like(scaled_echo.real) + 1j * torch.randn_like(scaled_echo.imag)) * noise_std_dev_tensor.to(device)
+                yecho_input = scaled_echo + noise
+
+                pred_logits, _ = model(yecho_input)
+
+                # Prepare target for loss calculation
+                target_smooth_batch = torch.zeros_like(pred_logits, dtype=torch.float32)
+                for b in range(batch_size):
+                    # peak_indices_b already has shape (args.max_targets,) possibly with -1 padding
+                    peak_indices_b = m_peak_targets_original[b]
+                    # create_gaussian_target handles filtering invalid indices internally
+                    target_smooth_batch[b, :] = create_gaussian_target(peak_indices_b, M_plus_1, args.loss_sigma, device)
+
+                # Calculate loss
+                loss = loss_fn(pred_logits, target_smooth_batch)
+
+                if not (torch.isnan(loss) or torch.isinf(loss)):
+                    batch_loss_accum += loss.item()
+                    # Convert logits to probabilities (e.g., using sigmoid for BCE-like interpretation)
+                    pred_probs = torch.sigmoid(pred_logits)
+
+                    # Calculate Top-K accuracy metric using args.top_k
+                    accuracy = calculate_accuracy_topk(
+                        pred_probs,
+                        m_peak_targets_original, # Pass the original labels (B, max_targets)
+                        k=args.top_k,
+                        tolerance=args.accuracy_tolerance
+                    )
+                    batch_acc_accum += accuracy
+                    batch_count += 1
+
+                    # Store results for visualization (only for the first power level)
+                    if collect_viz_data:
+                        all_pred_probs_list_viz.extend(list(pred_probs.cpu()))
+                        all_target_smooth_list_viz.extend(list(target_smooth_batch.cpu()))
+
+                    # Update TQDM postfix
+                    if batch_idx % 50 == 0 or batch_idx == len(test_loader) - 1:
+                         postfix_dict = {'L': f"{loss.item():.4f}", f'Top{args.top_k}Hit': f"{accuracy:.3f}"}
+                         test_pbar.set_postfix(postfix_dict)
+                else:
+                    print(f"Warning: NaN/Inf loss encountered in test batch {batch_idx} (Pt={current_pt_dbm:.1f}dBm).", flush=True)
+                    if batch_idx % 50 == 0 or batch_idx == len(test_loader) - 1:
+                        test_pbar.set_postfix({'loss': "NaN"})
+
+            # Calculate average results for the current power level
+            if batch_count > 0:
+                results_per_pt[current_pt_dbm]['loss'] = batch_loss_accum / batch_count
+                results_per_pt[current_pt_dbm]['accuracy'] = batch_acc_accum / batch_count
+                results_per_pt[current_pt_dbm]['count'] = batch_count
+                print(f"    Pt={current_pt_dbm:.1f}dBm - Avg Loss: {results_per_pt[current_pt_dbm]['loss']:.4f}, Avg Top-{args.top_k} Hit: {results_per_pt[current_pt_dbm]['accuracy']:.4f}", flush=True)
+            else:
+                results_per_pt[current_pt_dbm]['loss'] = float('inf')
+                results_per_pt[current_pt_dbm]['accuracy'] = 0.0
+                results_per_pt[current_pt_dbm]['count'] = 0
+                print(f"    Pt={current_pt_dbm:.1f}dBm - No valid batches for evaluation.", flush=True)
+
+            # Stop collecting visualization data after the first power level
+            collect_viz_data = False
+
+
+    print("\nMulti-point test results summary:", flush=True)
+    for pt, results in results_per_pt.items():
+        print(f"  Pt = {pt:.1f} dBm:")
+        print(f"    Average loss ({args.loss_type.upper()}): {results['loss']:.4f}")
+        print(f"    Average Top-{args.top_k} hit rate/recall (Recall@Top{args.top_k}, Tol={args.accuracy_tolerance}): {results['accuracy']:.4f}")
+        print(f"    Valid batches: {results['count']}")
+
+    gc.collect();
+    if torch.cuda.is_available(): torch.cuda.empty_cache()
+
+    return results_per_pt, all_pred_probs_list_viz, all_target_smooth_list_viz
+
+
+# --- Main execution function ---
+def main():
+    # --- Parameter Parsing ---
+    parser = argparse.ArgumentParser(description='Train peak index prediction model (CNN - using random transmit power training)')
+    # --- Training Hyperparameters ---
+    parser.add_argument('--epochs', type=int, default=60, help="Total number of training epochs")
+    parser.add_argument('--batch_size', type=int, default=100, help="Batch size")
+    parser.add_argument('--lr', type=float, default=1e-4, help='Learning rate for model (CNN)')
+    parser.add_argument('--weight_decay', type=float, default=1e-5, help='Weight decay for model (CNN)')
+    parser.add_argument('--clip_grad_norm', type=float, default=5.0, help='Gradient clipping norm upper limit for model (CNN)')
+    parser.add_argument('--patience', type=int, default=7, help='Early stopping patience (based on loss from lowest validation power)')
+    # --- System/Data Parameters ---
+    parser.add_argument('--data_dir', type=str, default=None, help='Data root directory path containing echoes/ and *.npz files')
+    parser.add_argument('--min_pt_dbm', type=float, default=-10.0, help='Minimum transmit power used during training (dBm)')
+    parser.add_argument('--max_pt_dbm', type=float, default=30.0, help='Maximum transmit power used during training (dBm)')
+
+    parser.add_argument('--power_sampling', type=str, default='linear', choices=['linear', 'dbm'], help='Transmit power sampling method during training (linear: uniform sampling on mW, dbm: uniform sampling on dBm)')
+
+    parser.add_argument('--val_pt_dbm_list', type=str, default="-10,0,10", help='Comma-separated list of fixed transmit powers (dBm) for validation and testing')
+    # ---
+
+    parser.add_argument('--max_targets', type=int, default=4, help='Expected maximum number of targets/users in the dataset (K_max)')
+    # ---
+    # --- Model Hyperparameters ---
+    parser.add_argument('--hidden_dim', type=int, default=512, help='Hidden dimension in CNN prediction head')
+    parser.add_argument('--dropout', type=float, default=0.1, help='Dropout rate in CNN')
+    # --- Loss/Accuracy Parameters ---
+    parser.add_argument('--loss_type', type=str, default='bce', choices=['bce', 'kldiv'], help='Main loss function type')
+    parser.add_argument('--loss_sigma', type=float, default=1.0, help='Standard deviation for Gaussian smooth target (used for target generation in BCE)')
+
+    parser.add_argument('--top_k', type=int, default=4, help='Number of Top-K predictions for accuracy calculation (recommended to set to --max_targets value)')
+    # ---
+    parser.add_argument('--accuracy_threshold', type=float, default=0.5, help='[For visualization only] Probability threshold for marking predicted peaks')
+    parser.add_argument('--accuracy_tolerance', type=int, default=3, help='Tolerance (number of subcarriers) when calculating Top-K accuracy (hit rate)')
+    # --- Execution Control ---
+    parser.add_argument('--num_workers', type=int, default=4, help='Number of worker processes for data loader')
+    parser.add_argument('--cuda_device', type=int, default=0, help="CUDA device ID to use (if available)")
+    parser.add_argument('--test_only', action='store_true', help='Only run testing on loaded model')
+    parser.add_argument('--load_model', action='store_true', help='Try to load best model (if exists in model_dir or specified path)')
+    parser.add_argument('--load_model_path', type=str, default=None, help='Specify path to .pt file for loading CNN model weights')
+    parser.add_argument('--model_dir', type=str, default=None, help='Directory path containing best_model*.pt (for loading/finding model)')
+
+
+    args = parser.parse_args()
+
+    # --- Parse val_pt_dbm_list ---
+    try:
+        args.val_pt_dbm_list = sorted([float(p.strip()) for p in args.val_pt_dbm_list.split(',')])
+        if not args.val_pt_dbm_list: raise ValueError("Validation power list cannot be empty")
+    except Exception as e:
+        print(f"Error: Failed to parse --val_pt_dbm_list '{args.val_pt_dbm_list}': {e}", flush=True)
+        return
+    print(f"Power points for validation/testing (dBm): {args.val_pt_dbm_list}")
+    # Determine the critical power level for early stopping (lowest one)
+    critical_val_pt_dbm = min(args.val_pt_dbm_list)
+    print(f"Early stopping will be based on validation loss at lowest power point: {critical_val_pt_dbm:.1f} dBm")
+
+    # --- Sanity check/recommendation for top_k ---
+    if args.top_k != args.max_targets:
+        print(f"Warning: --top_k ({args.top_k}) differs from --max_targets ({args.max_targets}). Evaluation metrics will be based on Top-{args.top_k}.", flush=True)
+
+
+    # --- Setup Device, Paths, Folders ---
+    if torch.cuda.is_available() and args.cuda_device >= 0 :
+        try:
+            if args.cuda_device < torch.cuda.device_count():
+                 device = torch.device(f"cuda:{args.cuda_device}")
+                 torch.cuda.set_device(device)
+            else:
+                 print(f"Warning: CUDA device {args.cuda_device} is invalid (only {torch.cuda.device_count()} devices available). Using CPU.", flush=True)
+                 device = torch.device("cpu")
+        except Exception as e:
+            print(f"Error setting up CUDA device: {e}. Using CPU.", flush=True)
+            device = torch.device("cpu")
+    else:
+        device = torch.device("cpu")
+        print("CUDA not available or not requested. Using CPU.", flush=True)
+    print(f"Using device: {device}", flush=True)
+    set_matplotlib_english()
+
+    try: data_root = args.data_dir if args.data_dir else get_latest_experiment_path()
+    except Exception: print("Error: No data directory specified (--data_dir) and cannot read latest_experiment.txt. Please provide data source.", flush=True); return
+    print(f"Using data root directory: {data_root}", flush=True)
+    # --- Modified folder creation ---
+    folders, timestamp = create_timestamp_folders(data_root) # Template name created
+    # --- Finalize output folder name based on sampling type ---
+    sampling_type_str = "LinearPt" if args.power_sampling == 'linear' else "DbPt"
+    folders['output_base'] = folders['output_base_template'].format(SamplingType=sampling_type_str)
+    folders['figures'] = os.path.join(folders['output_base'], 'figures')
+    folders['models'] = os.path.join(folders['output_base'], 'models')
+    folders['outputs'] = os.path.join(folders['output_base'], 'outputs')
+    for folder_key in ['figures', 'models', 'outputs']: os.makedirs(folders[folder_key], exist_ok=True)
+    print(f"Output files located at: {folders['output_base']}", flush=True)
+    print(f"Training power sampling method: {args.power_sampling}")
+
+
+    # --- Load System Params, Calculate Noise/Scaling ---
+    params_file = os.path.join(data_root, 'system_params.npz')
+    K_data_param = None # Max targets specified in the data generation params file
+    try:
+        params_data = np.load(params_file)
+        M = int(params_data['M']); Ns = int(params_data['Ns'])
+        # --- MODIFIED: Store K from params, compare with args.max_targets ---
+        if 'K' in params_data and params_data['K'] is not None:
+             K_data_param = int(params_data['K'])
+        # ---
+        if 'BW' in params_data:
+             BW = float(params_data['BW'])
+        elif 'f_scs' in params_data and 'M' in params_data:
+             BW = float(params_data['f_scs']) * int(params_data['M'])
+        else:
+             raise KeyError("'BW' or 'f_scs'/'M' not found in system_params.npz to calculate bandwidth.")
+        if M is None or Ns is None or BW is None: raise KeyError("Missing M, Ns, or BW")
+    except Exception as e: print(f"Error loading system_params.npz: {e}", flush=True); return
+    M_plus_1 = M + 1
+
+    print(f"System parameters: M={M}, Ns={Ns}, BW={BW:.2e}", flush=True)
+    # --- Print K from params vs args.max_targets ---
+    print(f"Command line expected maximum targets (args.max_targets): {args.max_targets}")
+    if K_data_param is not None:
+        print(f"K value in data params file (system_params.npz['K']): {K_data_param}")
+        if K_data_param != args.max_targets:
+            print(f"  Note: K in system_params.npz ({K_data_param}) differs from args.max_targets ({args.max_targets}). Will use args.max_targets ({args.max_targets}) for dataset label processing.")
+    else:
+        print("K value not specified in data params file.")
+    # ---
+    print(f"Accuracy metrics: Top-{args.top_k} hit rate @ tolerance={args.accuracy_tolerance}")
+
+
+    # --- Calculate noise standard deviation (independent of Pt) ---
+    noise_power_total_linear = K_BOLTZMANN * T_NOISE_KELVIN * BW
+    noise_variance_per_component = noise_power_total_linear / 2.0; noise_std_dev = math.sqrt(noise_variance_per_component)
+    noise_std_dev_tensor = torch.tensor(noise_std_dev, dtype=torch.float32)
+    print(f"Noise standard deviation (real/imag): {noise_std_dev:.3e}")
+
+    # --- Calculate reference scaling factors for VALIDATION/TESTING using args.val_pt_dbm_list ---
+    min_val_pt_dbm = min(args.val_pt_dbm_list)
+    max_val_pt_dbm = max(args.val_pt_dbm_list)
+    min_val_pt_linear_mw = 10**(min_val_pt_dbm / 10.0)
+    max_val_pt_linear_mw = 10**(max_val_pt_dbm / 10.0)
+    min_val_scaling_factor = math.sqrt(min_val_pt_linear_mw)
+    max_val_scaling_factor = math.sqrt(max_val_pt_linear_mw)
+
+    print(f"Training power range: [{args.min_pt_dbm:.1f}, {args.max_pt_dbm:.1f}] dBm (sampling method: {args.power_sampling})")
+    print(f"Validation/testing fixed power points (dBm): {args.val_pt_dbm_list}")
+    print(f"  (Corresponding scaling factor range: [{min_val_scaling_factor:.3f}, {max_val_scaling_factor:.3f}])")
+
+
+    # --- Datasets and Dataloaders ---
+    print("Setting up datasets and data loaders...", flush=True)
+    try:
+        traj_path_check = os.path.join(data_root, 'trajectory_data.npz')
+        traj_data_check = np.load(traj_path_check)
+        key_to_check = 'm_peak_indices' if 'm_peak_indices' in traj_data_check else 'm_peak'
+        num_total_data_available = traj_data_check[key_to_check].shape[0]
+        # Get actual K dimension from loaded data if possible
+        actual_K_dim_data = traj_data_check[key_to_check].shape[1] if traj_data_check[key_to_check].ndim > 1 else 1
+        print(f"  Detected {num_total_data_available} total samples in trajectory_data.npz, K dimension={actual_K_dim_data}.")
+    except Exception as e:
+        print(f"Warning: Cannot determine total sample count or K dimension from trajectory_data.npz ({e}). Using default 50000 for split.")
+        num_total_data_available = 50000 # Fallback
+
+    test_frac = 0.15; val_frac = 0.15
+    test_size = int(num_total_data_available * test_frac); val_size = int(num_total_data_available * val_frac); train_size = num_total_data_available - test_size - val_size
+    if train_size <= 0 or val_size <= 0 or test_size <= 0:
+        print(f"Error: Invalid data split sizes (Train={train_size}, Val={val_size}, Test={test_size}) from Total={num_total_data_available}")
+        return
+    test_start_idx=0; test_end_idx=test_start_idx+test_size-1; val_start_idx=test_end_idx+1; val_end_idx=val_start_idx+val_size-1; train_start_idx=val_end_idx+1; train_end_idx=train_start_idx+train_size-1
+    print(f"  Target data split: Train=[{train_start_idx}-{train_end_idx}] ({train_size}), Val=[{val_start_idx}-{val_end_idx}] ({val_size}), Test=[{test_start_idx}-{test_end_idx}] ({test_size})")
+
+    try:
+        # --- Use args.max_targets for expected_k ---
+        test_dataset = ChunkedEchoDataset(data_root, test_start_idx, test_end_idx, expected_k=args.max_targets)
+        val_dataset = ChunkedEchoDataset(data_root, val_start_idx, val_end_idx, expected_k=args.max_targets)
+        train_dataset = ChunkedEchoDataset(data_root, train_start_idx, train_end_idx, expected_k=args.max_targets)
+        # ---
+    except Exception as e: print(f"Error creating datasets: {e}", flush=True); traceback.print_exc(); return
+
+    print(f"Actual dataset lengths: Train={len(train_dataset)}, Val={len(val_dataset)}, Test={len(test_dataset)}")
+    pin_memory=(device.type == 'cuda') # More robust check for CUDA
+    train_loader = DataLoader(train_dataset, batch_size=args.batch_size, shuffle=True, num_workers=args.num_workers, pin_memory=pin_memory, drop_last=True)
+    val_loader = DataLoader(val_dataset, batch_size=args.batch_size, shuffle=False, num_workers=args.num_workers, pin_memory=pin_memory)
+    test_loader = DataLoader(test_dataset, batch_size=args.batch_size, shuffle=False, num_workers=args.num_workers, pin_memory=pin_memory)
+
+
+    # --- Build Model ---
+    print("Building model (IndexPredictionCNN)...", flush=True)
+    model = IndexPredictionCNN(M_plus_1, Ns, args.hidden_dim, args.dropout).to(device)
+    print(f"Model parameter count: {count_parameters(model)}", flush=True)
+
+    # --- Load Pretrained Model Logic ---
+    load_path = None
+    if args.load_model or args.model_dir or args.load_model_path:
+        print("Trying to load pretrained CNN model...", flush=True)
+        load_path = args.load_model_path
+        # Try finding model in model_dir if load_model_path is not specified
+        if not load_path and args.model_dir:
+            potential_paths = []
+            if os.path.isdir(args.model_dir): # Check if directory exists
+                 potential_paths = [f for f in os.listdir(args.model_dir) if f.startswith('best_model') and f.endswith('.pt')]
+            if potential_paths:
+                 # Sort by modification time, newest first
+                 potential_paths.sort(key=lambda x: os.path.getmtime(os.path.join(args.model_dir, x)), reverse=True)
+                 load_path = os.path.join(args.model_dir, potential_paths[0])
+                 print(f"  Found latest model in model_dir: {load_path}")
+            else:
+                 # Fallback to check for 'best_model.pt' specifically
+                 potential_path_exact = os.path.join(args.model_dir, 'best_model.pt')
+                 if os.path.exists(potential_path_exact):
+                         load_path = potential_path_exact
+                         print(f"  Found model in model_dir: {load_path}")
+        # Try loading if a path was found or specified
+        if load_path and os.path.exists(load_path):
+            try:
+                 model.load_state_dict(torch.load(load_path, map_location=device));
+                 print(f"  Loaded model state dict from: {load_path}", flush=True)
+            except Exception as e: print(f"  Warning: Failed to load model state dict {load_path}: {e}", flush=True); load_path = None
+        elif args.load_model or args.load_model_path or args.model_dir: # Only warn if user intended to load
+            print(f"  Warning: No model path found to load '{load_path or args.load_model_path or args.model_dir}'.", flush=True)
+            load_path = None
+
+
+    # --- Test Only Mode ---
+    if args.test_only:
+        model_loaded = load_path and os.path.exists(load_path)
+        if not model_loaded: print("Error: Test mode requires successfully loaded model (--load_model_path or --model_dir).", flush=True); return
+        print("\n[Test Mode] Evaluating loaded model...", flush=True)
+        # --- MODIFIED: Call test_model with list ---
+        test_results_per_pt, all_probs, all_targets_smooth = test_model(
+            model, test_loader, device, args, M_plus_1,
+            args.val_pt_dbm_list, # Use the specified list of powers
+            noise_std_dev_tensor
+        )
+        # ---
+        print("\n===== Test-Only Results =====")
+        # Print results for each tested power
+        for pt, results in test_results_per_pt.items():
+            print(f"--- Pt = {pt:.1f} dBm ---")
+            print(f"  Loss ({args.loss_type.upper()}): {results['loss']:.4f}")
+            print(f"  Top-{args.top_k} hit rate/recall: {results['accuracy']:.4f}")
+        visualize_predictions(all_probs, all_targets_smooth, folders, timestamp + "_test_only", M_plus_1,
+                              acc_threshold=args.accuracy_threshold,
+                              acc_tolerance=args.accuracy_tolerance,
+                              is_target_distribution=(args.loss_type=='kldiv'))
+        return
+
+    # --- Training Setup ---
+    print(f"\nOptimizer: AdamW (LR={args.lr:.2e}, WD={args.weight_decay:.1e})", flush=True)
+    optimizer = optim.AdamW(model.parameters(), lr=args.lr, weight_decay=args.weight_decay, eps=1e-8)
+    print(f"Scheduler: CosineAnnealingLR (T_max={args.epochs})", flush=True)
+    scheduler = CosineAnnealingLR(optimizer, T_max=args.epochs, eta_min=max(1e-8, args.lr * 0.001))
+    print(f"Gradient clipping norm: {args.clip_grad_norm}", flush=True)
+
+    # --- Loss Function ---
+    criterion = CombinedLoss(main_loss_type=args.loss_type, loss_sigma=args.loss_sigma, device=device)
+    print(f"Using loss function: {args.loss_type.upper()} (Sigma={args.loss_sigma})")
+
+    # --- Training Loop Initialization ---
+    epochs = args.epochs; best_val_loss = float('inf'); early_stop_counter = 0
+    train_losses, val_losses_hist = [], {pt: [] for pt in args.val_pt_dbm_list} # Store val loss per pt
+    train_acc_hist, val_acc_hist = [], {pt: [] for pt in args.val_pt_dbm_list} # Store val acc per pt
+    model_save_path = "" ; saved_heatmap_count = 0
+    snr_calculated = False; avg_snr_db_references = {} # Reference SNRs for each val power
+
+    # Calculate min/max linear power for training sampling
+    min_pt_linear_mw_train = 10**(args.min_pt_dbm / 10.0)
+    max_pt_linear_mw_train = 10**(args.max_pt_dbm / 10.0)
+
+    # --- Training Loop ---
+    print(f"\nStarting training (random power [{args.min_pt_dbm}dBm, {args.max_pt_dbm}dBm], sampling: {args.power_sampling}) for {epochs} epochs...", flush=True)
+    epoch_pbar = tqdm(range(epochs), desc="Overall Progress", file=sys.stdout)
+
+    for epoch in epoch_pbar:
+        # =================== Training Phase (with Random Power) ===================
+        model.train()
+        epoch_train_loss = 0.0
+        epoch_train_topk_accuracy_sum = 0.0; train_acc_batches = 0
+        train_batch_count = 0; nan_skipped_count = 0
+        train_pbar = tqdm(train_loader, desc=f"Epoch {epoch+1}/{epochs} [Training]", leave=False, file=sys.stdout)
+
+        for batch_idx, batch in enumerate(train_pbar):
+            clean_echo = batch['echo'].to(device)
+            m_peak_targets_original = batch['m_peak'].to(device) # Shape (B, args.max_targets)
+            batch_size = clean_echo.shape[0]
+            optimizer.zero_grad()
+
+            # --- START: Random Power Scaling for this Batch (MODIFIED SAMPLING) ---
+            if args.power_sampling == 'linear':
+                # Sample uniformly in linear scale (mW)
+                current_pt_linear_mw = np.random.uniform(min_pt_linear_mw_train, max_pt_linear_mw_train)
+                current_pt_dbm_for_log = 10 * math.log10(current_pt_linear_mw + 1e-9) # For logging only
+            else: # args.power_sampling == 'dbm'
+                # Sample uniformly in dBm scale
+                current_pt_dbm_for_log = np.random.uniform(args.min_pt_dbm, args.max_pt_dbm)
+                current_pt_linear_mw = 10**(current_pt_dbm_for_log / 10.0)
+
+            current_pt_scaling_factor = math.sqrt(current_pt_linear_mw)
+            current_pt_scaling_factor_tensor = torch.tensor(current_pt_scaling_factor, dtype=torch.float32, device=device)
+            scaled_echo = clean_echo * current_pt_scaling_factor_tensor
+            # --- END: Random Power Scaling for this Batch ---
+
+            noise = (torch.randn_like(scaled_echo.real) + 1j * torch.randn_like(scaled_echo.imag)) * noise_std_dev_tensor.to(device)
+            yecho_input = scaled_echo + noise
+
+            # Calculate reference SNRs once (using fixed validation powers)
+            if not snr_calculated and batch_idx == 0 and epoch == 0:
+                print("\n--- Reference Signal-to-Noise Ratios (based on fixed validation power points) ---", flush=True)
+                noise_power_watts_theoretic = 2 * (noise_std_dev_tensor**2)
+                print(f"  Theoretical noise power: {noise_power_watts_theoretic.item():.3e} W", flush=True)
+                with torch.no_grad():
+                    for ref_pt_dbm in args.val_pt_dbm_list:
+                         ref_pt_linear_mw = 10**(ref_pt_dbm / 10.0)
+                         ref_scaling_factor = math.sqrt(ref_pt_linear_mw)
+                         ref_scaling_factor_tensor = torch.tensor(ref_scaling_factor, dtype=torch.float32, device=device)
+                         scaled_echo_reference = clean_echo * ref_scaling_factor_tensor
+                         signal_power_watts = (scaled_echo_reference.real**2 + scaled_echo_reference.imag**2).mean(dim=(1,2), keepdim=True)
+                         snr_per_sample = signal_power_watts / (noise_power_watts_theoretic + 1e-20)
+                         avg_snr_linear_reference = torch.mean(snr_per_sample).item()
+                         avg_snr_db_reference = 10 * math.log10(avg_snr_linear_reference) if avg_snr_linear_reference > 1e-20 else -float('inf')
+                         avg_snr_db_references[ref_pt_dbm] = avg_snr_db_reference
+                         print(f"  Pt={ref_pt_dbm:.1f} dBm -> Avg Signal Power: {torch.mean(signal_power_watts).item():.3e} W, Avg SNR: {avg_snr_db_reference:.2f} dB", flush=True)
+                print("  Note: Actual training SNR will vary based on random power.", flush=True)
+                print("--------------------------------------\n", flush=True)
+                snr_calculated = True
+
+            pred_logits, Y_magnitude_log = model(yecho_input)
+
+            # Save heatmaps (optional - unchanged logic)
+            if saved_heatmap_count < 10 and epoch == 0 :
+                B_current = Y_magnitude_log.shape[0]
+                for i in range(B_current):
+                    if saved_heatmap_count < 10:
+                         heatmap_tensor = Y_magnitude_log[i].detach().cpu()
+                         try:
+                              plt.figure(figsize=(10, 4)); plt.imshow(heatmap_tensor.numpy(), aspect='auto', origin='lower', cmap='viridis'); plt.colorbar(label='Log Magnitude'); plt.xlabel('Frequency Unit (M+1)'); plt.ylabel('Doppler Unit (Ns)'); plt.title(f'Log Magnitude Spectrum Heatmap (Sample {saved_heatmap_count}, Train Pt={current_pt_dbm_for_log:.1f}dBm)'); plt.tight_layout(); # Added Pt to title
+                              heatmap_filename = f'heatmap_input_sample_{saved_heatmap_count}_{timestamp}.png'; heatmap_path = os.path.join(folders['figures'], heatmap_filename); plt.savefig(heatmap_path, dpi=100); plt.close()
+                         except Exception as e: print(f"  Error saving heatmap sample {saved_heatmap_count}: {e}", flush=True)
+                         finally: saved_heatmap_count += 1
+                    else: break
+
+
+            # Prepare target for loss
+            target_smooth_batch = torch.zeros_like(pred_logits, dtype=torch.float32)
+            valid_peaks_per_sample_list_print = [] # For detailed print only
+            for b in range(batch_size):
+                peak_indices_b = m_peak_targets_original[b] # Shape (max_targets,)
+                target_smooth_batch[b, :] = create_gaussian_target(peak_indices_b, M_plus_1, args.loss_sigma, device)
+                # Store valid peaks for the detailed printout
+                valid_peaks_mask = (peak_indices_b >= 0) & (peak_indices_b < M_plus_1)
+                valid_peaks = peak_indices_b[valid_peaks_mask]
+                valid_peaks_per_sample_list_print.append(valid_peaks.clone())
+
+            # Calculate loss
+            loss = criterion(pred_logits, target_smooth_batch)
+
+            if torch.isnan(loss) or torch.isinf(loss):
+                tqdm.write(f"\nWarning (epoch {epoch+1}, train batch {batch_idx}): Loss NaN/Inf. Skipping update.", file=sys.stdout); nan_skipped_count += 1; optimizer.zero_grad(); continue
+
+            loss.backward()
+            if args.clip_grad_norm > 0: torch.nn.utils.clip_grad_norm_(model.parameters(), args.clip_grad_norm)
+            optimizer.step()
+
+            # --- Accumulate Metrics ---
+            pred_probs_detached = torch.sigmoid(pred_logits.detach())
+            batch_accuracy = calculate_accuracy_topk(
+                pred_probs_detached, m_peak_targets_original, k=args.top_k, tolerance=args.accuracy_tolerance
+            )
+            epoch_train_loss += loss.item()
+            epoch_train_topk_accuracy_sum += batch_accuracy; train_acc_batches += 1
+            train_batch_count += 1
+
+            # --- TQDM Update ---
+            if batch_idx % 50 == 0 or batch_idx == len(train_loader) - 1:
+                 postfix_dict = {'Pt': f"{current_pt_dbm_for_log:.1f}", 'L': f"{loss.item():.3f}", f'Top{args.top_k}Hit': f"{batch_accuracy:.2f}"}
+                 train_pbar.set_postfix(postfix_dict)
+
+            # --- Detailed Print --- 
+            if batch_idx > 0 and batch_idx % 100 == 0: # Reduced frequency
+                 tqdm.write("-" * 20, file=sys.stdout)
+                 with torch.no_grad():
+                      num_samples_to_print = min(2, batch_size) # Reduced number
+                      for s in range(num_samples_to_print):
+                           # --- Use args.top_k for k_top_print ---
+                           k_top_print = min(args.top_k, pred_probs_detached.shape[1])
+                           # ---
+                           _, topk_indices_print = torch.topk(pred_probs_detached[s], k=k_top_print)
+                           topk_indices_sorted_print, _ = torch.sort(topk_indices_print)
+                           pred_peaks_str = np.array2string(topk_indices_sorted_print.cpu().numpy(), precision=0, separator=',', max_line_width=100).replace('\n', '')
+
+                           sample_true_peaks_print = valid_peaks_per_sample_list_print[s]
+                           true_pks_s_list = [p.item() for p in sample_true_peaks_print]
+                           true_peaks_str = np.array2string(np.sort(np.array(true_pks_s_list)), precision=0, separator=',', max_line_width=100).replace('\n', '')
+                           num_true_peaks = len(true_pks_s_list)
+
+                           hits_s_topk_print = 0
+                           if sample_true_peaks_print.numel() > 0 and topk_indices_sorted_print.numel() > 0:
+                                dist_matrix_s_topk_print = torch.abs(sample_true_peaks_print.unsqueeze(1) - topk_indices_sorted_print.unsqueeze(0))
+                                min_dists_s_topk_print, _ = torch.min(dist_matrix_s_topk_print, dim=1)
+                                hits_s_topk_print = torch.sum(min_dists_s_topk_print <= args.accuracy_tolerance).item()
+                           # --- MODIFIED: Updated print string ---
+                           tqdm.write(f"  [Train epoch {epoch+1}, B {batch_idx}, S {s}, Pt {current_pt_dbm_for_log:.1f}dBm] Hits(Top{k_top_print}):{hits_s_topk_print}/{num_true_peaks} | T: {true_peaks_str}, P(Top{k_top_print}): {pred_peaks_str}", file=sys.stdout)
+                           # ---
+                 sys.stdout.flush()
+                 tqdm.write("-" * 20, file=sys.stdout)
+
+
+        # --- End of Training Epoch ---
+        avg_train_loss = epoch_train_loss / train_batch_count if train_batch_count > 0 else float('inf')
+        avg_train_acc = epoch_train_topk_accuracy_sum / train_acc_batches if train_acc_batches > 0 else 0.0
+        train_losses.append(avg_train_loss)
+        train_acc_hist.append(avg_train_acc)
+        if nan_skipped_count > 0: tqdm.write(f"Warning: Skipped {nan_skipped_count} NaN/Inf loss batches during epoch {epoch+1} training.", file=sys.stdout)
+
+        # =================== Validation Phase (Multi-Point Fixed Power) ===================
+        # Use the modified test_model function for validation across specified power levels
+        val_results_per_pt, _, _ = test_model( # Don't need viz data from validation
+            model, val_loader, device, args, M_plus_1,
+            args.val_pt_dbm_list, # Use the list of validation powers
+            noise_std_dev_tensor
+        )
+
+        # Store history and determine loss for early stopping
+        current_critical_val_loss = float('inf')
+        valid_validation_run = False
+        for pt, results in val_results_per_pt.items():
+            val_losses_hist[pt].append(results['loss'])
+            val_acc_hist[pt].append(results['accuracy'])
+            if results['count'] > 0: # Check if validation ran successfully for this pt
+                valid_validation_run = True # Mark validation as successful if at least one pt worked
+            if pt == critical_val_pt_dbm:
+                current_critical_val_loss = results['loss']
+
+
+        # --- Print Epoch Summary ---
+        tqdm.write(f"\nEpoch {epoch+1}/{epochs} Summary:", file=sys.stdout)
+        tqdm.write(f"  Train Loss ({args.loss_type.upper()}): {avg_train_loss:.4f} | Avg Train Top-{args.top_k} Hit Rate: {avg_train_acc:.3f}", file=sys.stdout)
+        tqdm.write(f"  --- Validation Results ---", file=sys.stdout)
+        val_loss_summary = []
+        val_acc_summary = []
+        for pt in args.val_pt_dbm_list:
+             loss = val_results_per_pt[pt]['loss']
+             acc = val_results_per_pt[pt]['accuracy']
+             tqdm.write(f"    Pt={pt:.1f}dBm: Val Loss = {loss:.4f} | Avg Val Top-{args.top_k} Hit Rate = {acc:.3f}", file=sys.stdout)
+             if pt == critical_val_pt_dbm: # Highlight critical loss used for early stopping
+                 tqdm.write(f"      (Loss used for early stopping: {loss:.4f})", file=sys.stdout)
+             val_loss_summary.append(f"{loss:.3f}")
+             val_acc_summary.append(f"{acc:.3f}")
+
+        # Update overall progress bar description
+        critical_loss_str = f"{current_critical_val_loss:.3f}" if current_critical_val_loss != float('inf') else "inf"
+        epoch_pbar.set_description(f"Tr L:{avg_train_loss:.3f}, V L({critical_val_pt_dbm}dBm):{critical_loss_str}, V Top{args.top_k} Hits:[{'/'.join(val_acc_summary)}]")
+
+
+        # --- Learning Rate Scheduler Step ---
+        scheduler.step()
+        if epoch < epochs - 1: lr_next = optimizer.param_groups[0]['lr']; tqdm.write(f"  Epoch {epoch+2} LR: {lr_next:.2e}", file=sys.stdout)
+
+        # --- Save Best Model & Early Stopping (Based on critical low power validation loss) ---
+        if valid_validation_run and current_critical_val_loss < best_val_loss:
+            tqdm.write(f"  -> Validation loss at {critical_val_pt_dbm}dBm improved ({best_val_loss:.4f} -> {current_critical_val_loss:.4f}). Saving model...", file=sys.stdout)
+            best_val_loss = current_critical_val_loss; early_stop_counter = 0
+            model_save_path_tmp = os.path.join(folders['models'], f'best_model_{timestamp}.pt')
+            try: torch.save(model.state_dict(), model_save_path_tmp); model_save_path = model_save_path_tmp; tqdm.write(f"  Model saved to {model_save_path}", file=sys.stdout)
+            except Exception as e: tqdm.write(f"  Error saving model: {e}", file=sys.stdout)
+        else:
+            if valid_validation_run: # Only increment counter if validation ran successfully
+                early_stop_counter += 1; tqdm.write(f"  Validation loss at {critical_val_pt_dbm}dBm did not improve. Counter: {early_stop_counter}/{args.patience}", file=sys.stdout)
+                if early_stop_counter >= args.patience: tqdm.write(f"\n[Early Stopping] Stopped training after {args.patience} epochs without improvement at {critical_val_pt_dbm}dBm.", file=sys.stdout); break
+            else:
+                 # Don't increment counter if validation failed, but maybe warn
+                 tqdm.write(f"  Validation did not run properly (NaN/Inf loss?). Early stopping counter remains: {early_stop_counter}.", file=sys.stdout)
+
+        # --- Epoch Cleanup ---
+        gc.collect();
+        if torch.cuda.is_available(): torch.cuda.empty_cache()
+        tqdm.write("-" * 30, file=sys.stdout); sys.stdout.flush()
+
+    # --- End of Training ---
+    print("\nTraining completed or early stopping triggered.", flush=True)
+
+    # --- Final Evaluation using Best/Last Model ---
+    print("Loading best/final model for final evaluation...", flush=True)
+    best_model_loaded = False
+    final_model_path_used = "Final state (not saved or loaded)"
+    if model_save_path and os.path.exists(model_save_path):
+        try:
+            model.load_state_dict(torch.load(model_save_path, map_location=device))
+            print(f"Successfully loaded best model: {model_save_path}", flush=True)
+            best_model_loaded = True
+            final_model_path_used = model_save_path
+        except Exception as e:
+            print(f"Error loading best model state dict from {model_save_path}: {e}", flush=True)
+            final_model_path_used = f"Final state (failed to load {os.path.basename(model_save_path)})"
+    elif load_path and os.path.exists(load_path) and (args.test_only or not best_model_loaded): # If test_only or training didn't save a better model
+         try:
+            # Reload the initially loaded model if it exists and no better one was found during training
+            model.load_state_dict(torch.load(load_path, map_location=device))
+            print(f"Reloaded initial model for final test: {load_path}", flush=True)
+            best_model_loaded = True
+            final_model_path_used = load_path
+         except Exception as e:
+            print(f"Error reloading initial model state dict from {load_path}. Using final training state.", flush=True)
+            final_model_path_used = f"Final state (failed to reload {os.path.basename(load_path)})"
+    else:
+        print("No saved best model found or no save/load performed. Using final training state.", flush=True)
+
+
+    # --- Run Final Test (using multiple fixed test powers) ---
+    # --- Call test_model with list ---
+    final_test_results_per_pt, all_pred_probs_list_viz, all_targets_smooth_list_viz = test_model(
+        model, test_loader, device, args, M_plus_1,
+        args.val_pt_dbm_list, # Use the specified list of powers for final test
+        noise_std_dev_tensor
+    )
+    # ---
+    print("\n===== Final Test Results (using loaded best/final model) =====")
+    print(f"Using model: {final_model_path_used}")
+    # Print final results for each tested power
+    for pt, results in final_test_results_per_pt.items():
+        print(f"--- Pt = {pt:.1f} dBm ---")
+        print(f"  Test loss ({args.loss_type.upper()}): {results['loss']:.6f}")
+        print(f"  Test Top-{args.top_k} hit rate/recall: {results['accuracy']:.4f}")
+
+    # --- Plotting and Saving Results ---
+    print("\nGenerating plots and saving results...", flush=True)
+    epochs_run = len(train_losses)
+    if epochs_run == 0: print("No epochs completed. Skipping plot generation.", flush=True)
+    else:
+        epoch_axis = range(1, epochs_run + 1)
+        fig, axs = plt.subplots(2, 1, figsize=(12, 10), sharex=True) # Increased height for more legends
+
+        # Plot Loss
+        axs[0].plot(epoch_axis, train_losses, label=f'Training Loss ({args.loss_type.upper()})', marker='.', markersize=4, alpha=0.7, color='black')
+        # Plot validation loss for each power level
+        colors = plt.cm.viridis(np.linspace(0, 1, len(args.val_pt_dbm_list)))
+        for i, pt in enumerate(args.val_pt_dbm_list):
+            label = f'Val Loss ({pt:.1f} dBm)'
+            if pt == critical_val_pt_dbm:
+                label += ' [Early Stop]'
+            axs[0].plot(epoch_axis, val_losses_hist[pt], label=label, marker='.', markersize=4, alpha=0.7, color=colors[i])
+
+        axs[0].set_ylabel('Loss')
+        axs[0].set_title(f'Training History ({timestamp}) - Samp:{args.power_sampling}, Kmax={args.max_targets}') # Added Kmax info
+        axs[0].legend(fontsize='small'); axs[0].grid(True)
+        # Adjust y-axis limit for loss
+        valid_losses = [l for l in train_losses if l is not None and not math.isinf(l) and not math.isnan(l)]
+        for pt in args.val_pt_dbm_list:
+            valid_losses.extend([l for l in val_losses_hist[pt] if l is not None and not math.isinf(l) and not math.isnan(l)])
+        if valid_losses:
+            min_loss_plot = max(0, min(valid_losses) - 0.1) if valid_losses else 0
+            # Avoid overly high initial losses dominating the plot
+            losses_after_epoch1 = [l for e, l in enumerate(valid_losses) if e > 0 or len(valid_losses) == 1] # Skip first epoch if multiple exist
+            percentile_loss = np.percentile(losses_after_epoch1, 98) if losses_after_epoch1 else (valid_losses[0] if valid_losses else 1.0)
+            max_loss_plot = percentile_loss * 1.5
+            if max_loss_plot > min_loss_plot + 1e-3: # Add small buffer to avoid same min/max
+                 axs[0].set_ylim(min_loss_plot, max_loss_plot)
+            else:
+                 axs[0].set_ylim(bottom=min_loss_plot)
+
+
+        # Plot Top-K Hit Rate
+        axs[1].plot(epoch_axis, [a * 100 for a in train_acc_hist], label=f'Training Top-{args.top_k} Hit Rate', marker='.', markersize=4, alpha=0.7, color='black')
+        # Plot validation accuracy for each power level
+        for i, pt in enumerate(args.val_pt_dbm_list):
+            label = f'Val Top-{args.top_k} Hit Rate ({pt:.1f} dBm, Tol={args.accuracy_tolerance})'
+            if pt == critical_val_pt_dbm:
+                label += ' [Early Stop Ref]'
+            axs[1].plot(epoch_axis, [a * 100 for a in val_acc_hist[pt]], label=label, marker='.', markersize=4, alpha=0.7, color=colors[i])
+
+        axs[1].set_ylabel(f'Top-{args.top_k} Hit Rate / Recall (%)'); axs[1].set_xlabel('Epoch'); axs[1].legend(fontsize='small'); axs[1].grid(True); axs[1].set_ylim(-5, 105) # Start slightly below 0
+
+        fig.tight_layout()
+        metrics_curve_path = os.path.join(folders['figures'], f'training_curves_{timestamp}.png')
+        try: plt.savefig(metrics_curve_path); print(f"Training curves saved to {metrics_curve_path}", flush=True)
+        except Exception as e: print(f"Error saving training curves plot: {e}", flush=True)
+        plt.close(fig)
+
+    # Visualize final predictions (using data collected during the first power level test)
+    visualize_predictions(all_pred_probs_list_viz, all_targets_smooth_list_viz, folders, timestamp + "_final_test", M_plus_1,
+                          acc_threshold=args.accuracy_threshold,
+                          acc_tolerance=args.accuracy_tolerance,
+                          is_target_distribution=(args.loss_type=='kldiv'))
+
+    # --- Save Run Summary (Updated) ---
+    summary_path = os.path.join(folders['outputs'], f'summary_{timestamp}.txt')
+    print(f"Saving summary to {summary_path}", flush=True)
+    with open(summary_path, 'w', encoding='utf-8') as f:
+        f.write(f"Experiment: CNN - Random Power Training ({args.power_sampling} sampling)\n") # Added sampling info
+        f.write(f"Timestamp: {timestamp}\n"); f.write(f"Data root directory: {data_root}\n"); f.write(f"Output base directory: {folders['output_base']}\n"); f.write(f"Device: {device}\n")
+        f.write("\n--- Parameters ---\n")
+        # --- Exclude num_targets if it somehow exists ---
+        args_dict = vars(args)
+        args_dict.pop('num_targets', None) # Remove if it exists
+        # Format list arg nicely
+        args_dict['val_pt_dbm_list'] = f"[{', '.join(map(str, args.val_pt_dbm_list))}]"
+        [f.write(f"  {k}: {v}\n") for k, v in sorted(args_dict.items())]
+        # ---
+        f.write("\n--- System Parameters ---\n")
+        # --- Report K_data_param if available ---
+        f.write(f"  M={M}, Ns={Ns}, BW={BW:.2e}\n")
+        if K_data_param is not None:
+             f.write(f"  K in parameter file (K_data_param): {K_data_param}\n")
+        f.write(f"  Command line max targets (max_targets): {args.max_targets}\n") # Added
+        # ---
+        f.write(f"  Training power range (Pt_train): [{args.min_pt_dbm:.1f}, {args.max_pt_dbm:.1f}] dBm (sampling: {args.power_sampling})\n") # Added sampling info
+        f.write(f"  Validation/test power points (Pt_val/test): {args.val_pt_dbm_list} dBm\n")
+        f.write(f"  Calculated noise standard deviation (real/imag): {noise_std_dev:.3e}\n")
+        f.write(f"  Validation/test power scaling factor range: [{min_val_scaling_factor:.3f} at {min_val_pt_dbm}dBm, {max_val_scaling_factor:.3f} at {max_val_pt_dbm}dBm]\n")
+        if snr_calculated:
+            f.write(f"  Calculated reference average SNR:\n")
+            for pt, snr_db in avg_snr_db_references.items():
+                 f.write(f"    Pt={pt:.1f}dBm -> {snr_db:.2f} dB\n")
+        else: f.write(f"  Reference SNR: Not calculated\n")
+        f.write("\n--- Accuracy Parameters ---\n")
+        f.write(f"  Evaluation method: Top-K hit rate\n"); f.write(f"  K value (top_k): {args.top_k}\n"); f.write(f"  Tolerance: {args.accuracy_tolerance}\n"); f.write(f"  Visualization threshold (marking only): {args.accuracy_threshold}\n")
+        f.write("\n--- Data Split ---\n"); f.write(f"  Target sizes: Train={train_size}, Val={val_size}, Test={test_size}\n"); f.write(f"  Reported lengths: Train={len(train_dataset)}, Val={len(val_dataset)}, Test={len(test_dataset)}\n")
+        f.write("\n--- Model ---\n"); f.write(f"  Model parameter count: {count_parameters(model)}\n")
+        f.write("\n--- Loss Function ---\n"); f.write(f"  Loss type: {args.loss_type.upper()}\n"); f.write(f"  Target Sigma: {args.loss_sigma:.2f}\n");
+        f.write("\n--- Training Results ---\n");
+        f.write(f"  Epochs run: {epochs_run}\n");
+        f.write(f"  Early stopping based on lowest validation power: {critical_val_pt_dbm:.1f} dBm\n")
+        f.write(f"  Best validation loss (at {critical_val_pt_dbm:.1f} dBm): {best_val_loss:.6f}\n")
+        if epochs_run > 0:
+            final_train_loss = train_losses[-1] if train_losses else float('nan'); final_train_acc = train_acc_hist[-1] if train_acc_hist else float('nan')
+            f.write(f"  Final training loss: {final_train_loss:.4f}\n")
+            f.write(f"  Final training Top-{args.top_k} hit rate/recall: {final_train_acc:.4f}\n")
+            f.write(f"  Final validation results:\n")
+            for pt in args.val_pt_dbm_list:
+                if type(num)!=int:
+                    continue
+                if pt in val_losses_hist:
+                    final_val_loss = val_losses_hist[pt][-1] if val_losses_hist[pt] else float('nan')
+                    final_val_acc = val_acc_hist[pt][-1] if val_acc_hist[pt] else float('nan')
+                    f.write(f"    Pt={pt:.1f}dBm: Loss={final_val_loss:.4f}, Top-{args.top_k} Hit={final_val_acc:.4f}\n")
+                else:
+                    continue
+        else: f.write("  No training epochs completed.\n")
+        f.write("\n--- Final Test Results ---\n");
+        f.write(f"  Using model: {final_model_path_used}\n")
+        for pt, results in final_test_results_per_pt.items():
+            f.write(f"  Pt = {pt:.1f} dBm:\n")
+            f.write(f"    Test loss ({args.loss_type.upper()}): {results['loss']:.6f}\n")
+            f.write(f"    Test Top-{args.top_k} hit rate/recall: {results['accuracy']:.4f}\n")
+        f.write("\n--- Saved Files ---\n"); f.write(f"  Output directory: {folders['output_base']}\n")
+        f.write(f"  Model file/state used for final test: {final_model_path_used}\n")
+        if epochs_run > 0 and 'metrics_curve_path' in locals() and os.path.exists(metrics_curve_path): f.write(f"  Training curves: {metrics_curve_path}\n")
+        plot_viz_filename = f'peak_predictions_{"dist" if args.loss_type=="kldiv" else "smooth"}_{timestamp}_final_test.png'
+        if os.path.exists(os.path.join(folders['figures'], plot_viz_filename)): f.write(f"  Final test prediction plot: {os.path.join(folders['figures'], plot_viz_filename)}\n")
+        if saved_heatmap_count > 0: f.write(f"  Example input heatmaps: {os.path.join(folders['figures'], f'heatmap_input_sample_*_{timestamp}.png')}\n")
+        f.write(f"  Summary file: {summary_path}\n")
+
+    print(f"\nSummary saved to {summary_path}", flush=True)
+    print("Script execution completed.", flush=True)
+
+
+# --- Script entry point ---
+if __name__ == "__main__":
+    main()