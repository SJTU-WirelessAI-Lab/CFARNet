--- conflicted
+++ resolved
@@ -1,189 +1,174 @@
-# CFARNet: Learning-Based High-Resolution Multi-Target Detection for Rainbow Beam Radar
-
-## Related Publication
-
-📄 **Paper**: [CFARNet: Learning-Based High-Resolution Multi-Target Detection for Rainbow Beam Radar](https://arxiv.org/abs/2505.10150)
-
-*Qiushi Liang, Yeyue Cai, Jianhua Mo, Meixia Tao*
-
-This repository provides the implementation for the CFARNet paper, which presents a learning-based processing framework that replaces CFAR with a convolutional neural network (CNN) for peak detection in the angle-Doppler domain.
-
----
-
-## Introduction
-
-CFARNet aims to provide a complete toolchain for radar signal processing and target detection, including simulation, data generation, deep learning training, and comparison with traditional methods. It supports high-quality echo channel parameter generation, CNN-based target detection training, and baseline comparisons with traditional methods like CFAR+MUSIC.
-
-**Note**: All code comments, documentation, and output messages are now in English for international accessibility and collaboration.
-
----
-
-## File Structure and Function Description
-
-| Filename | Main Function Description |
-|----------|---------------------------|
-| `data_generation.py` | Generate echo channel parameters, target trajectories, and system parameters with batch simulation and dataset generation support. |
-| `trajectory.py` | Target trajectory generation module supporting various motion patterns and parameter configurations. |
-| `train.py` | Main deep learning model training script supporting CNN training, validation, testing, and visualization. |
-| `CFARNet.py` | CFARNet neural network method implementation for high-resolution multi-target detection (main method from the paper). |
-| `YOLO_baseline.py` | Traditional CFAR+MUSIC baseline method for comparison with the proposed CFARNet approach. |
-| `functions.py` | Core utility function library including dataset loading, signal processing, feature extraction, and evaluation metrics. |
-| `environment.yml` | Conda environment dependency configuration file containing all required packages and versions. |
-| `README.md` | Project documentation. |
-
----
-
-## Quick Start
-
-### 1. Environment Setup
-
-It is recommended to use Anaconda/Miniconda and execute the following commands to create the environment:
-
-```bash
-<<<<<<< HEAD
-conda env create -f environment.yml
-conda activate isac
-=======
-conda config --add channels conda forge
-conda env create -f environment.yml
-conda activate isac
-pip install tzdata
-pip install huggingface
->>>>>>> 2c14eaa5
-```
-
-### 2. Data Generation
-
-Generate echo channel parameters and target motion data:
-
-```bash
-<<<<<<< HEAD
-python data_generation.py --sample_num 5000 --chunk_size 500 --experiment_name my_exp
-=======
-
-python data_generation.py --samples 5000 --chunk 500 --name my_exp
-
->>>>>>> 2c14eaa5
-```
-
-Change to a smaller sample_num and chunk_size if there is a memory limit.
-
-**Main Parameter Descriptions:**
-- `--sample_num`: Number of samples to generate
-- `--chunk_size`: Number of samples per data chunk
-- `--experiment_name`: Experiment name (for distinguishing data folders)
-- Other parameters see script comments and command line help
-
-### 3. Deep Learning Model Training
-
-Train CNN and other deep learning models:
-
-```bash
-python train.py --data_dir ./data/my_exp --batch_size 16 --epochs 50 --max_targets 3
-```
-
-**Main Parameter Descriptions:**
-- `--data_dir`: Directory containing generated data
-- `--batch_size`: Training batch size
-- `--epochs`: Number of training epochs
-- `--max_targets`: Maximum number of targets
-- Other parameters see script comments and command line help
-
-### 4. CFARNet Neural Network Method Testing
-
-Run the proposed CFARNet method:
-
-```bash
-<<<<<<< HEAD
-python CFARNet.py --data_dir ./data/my_exp --model_dir ./models/my_exp --top_k_cnn 3
-=======
-python CFARNet.py --data_dir ./data/my_exp --model_dir ./output/my_exp/models --top_k_cnn 3
-
->>>>>>> 2c14eaa5
-```
-
-**Main Parameter Descriptions:**
-- `--data_dir`: Data directory
-- `--model_dir`: Trained model directory
-- `--top_k_cnn`: Top-K peaks from CNN output
-- Other parameters see script comments and command line help
-
-### 5. Traditional CFAR+MUSIC Baseline Testing (Optional)
-
-Compare with traditional CFAR+MUSIC method:
-
-```bash
-python YOLO_baseline.py --data_dir ./data/my_exp --num_test_samples 1000
-```
-
----
-
-## Dependencies
-
-- Python 3.10+
-- numpy, torch, matplotlib, tqdm, scipy, torchvision, pandas, etc.
-- Detailed dependencies see `environment.yml`
-
----
-
-## Data Structure Description
-
-Generated data is saved in the specified directory, mainly including:
-
-- `echoes/`: Chunked echo channel parameters
-- `trajectory_data.npz`: Target trajectories and peak indices
-- `system_params.npz`: System parameter configuration
-
----
-
-## Contribution and License
-
-We welcome anyone to submit PRs or issues to improve this project.
-
-This project is licensed under the MIT License.
-
----
-
-## Recent Updates
-
-### Code Internationalization (Latest)
-- ✅ **All Chinese comments and text have been translated to English** across all Python files
-- ✅ **English-only codebase** for better international collaboration and accessibility
-- ✅ **Comprehensive translation** of:
-  - Function and class docstrings
-  - Inline comments explaining algorithms and logic
-  - Error messages and warnings
-  - Print statements and user interface text
-  - Parameter descriptions and help text
-  - File headers and section comments
-
-This ensures the codebase is fully accessible to international researchers and developers working with radar signal processing and deep learning.
-
----
-
-## Detailed File Descriptions
-
-### data_generation.py
-Mainly used for simulating radar echo signals, target trajectories, system parameters, etc. Supports batch generation and chunked storage for large-scale dataset creation. Allows customization of target numbers, motion patterns, noise parameters, etc.
-
-### trajectory.py
-Responsible for generating 2D target trajectories, supporting circular, random, fixed-angle and other modes. Allows flexible configuration of target initial position, velocity, angle and other parameters.
-
-### train.py
-Main deep learning training script supporting CNN and other model training, validation, and testing. Built-in multiple loss functions, evaluation metrics, and visualization tools. Supports checkpoint resumption and automatic experiment result saving.
-
-### CFARNet.py
-Implements the proposed CFARNet neural network method for high-resolution multi-target detection. This is the main contribution of the paper, using CNN-based peak detection in the angle-Doppler domain to replace traditional CFAR methods.
-
-### YOLO_baseline.py
-Implements traditional CFAR+MUSIC baseline method for comparison with the proposed CFARNet approach. Provides performance benchmarks to demonstrate the superiority of the neural network-based method.
-
-### functions.py
-Provides core utility functions for dataset loading, signal processing, feature extraction, evaluation metrics, etc. Facilitates main process script calls and improves code reusability.
-
-### environment.yml
-Conda environment configuration containing all dependency packages and versions to ensure environment consistency.
-
----
-
-
+# CFARNet: Learning-Based High-Resolution Multi-Target Detection for Rainbow Beam Radar
+
+## Related Publication
+
+📄 **Paper**: [CFARNet: Learning-Based High-Resolution Multi-Target Detection for Rainbow Beam Radar](https://arxiv.org/abs/2505.10150)
+
+*Qiushi Liang, Yeyue Cai, Jianhua Mo, Meixia Tao*
+
+This repository provides the implementation for the CFARNet paper, which presents a learning-based processing framework that replaces CFAR with a convolutional neural network (CNN) for peak detection in the angle-Doppler domain.
+
+---
+
+## Introduction
+
+CFARNet aims to provide a complete toolchain for radar signal processing and target detection, including simulation, data generation, deep learning training, and comparison with traditional methods. It supports high-quality echo channel parameter generation, CNN-based target detection training, and baseline comparisons with traditional methods like CFAR+MUSIC.
+
+**Note**: All code comments, documentation, and output messages are now in English for international accessibility and collaboration.
+
+---
+
+## File Structure and Function Description
+
+| Filename | Main Function Description |
+|----------|---------------------------|
+| `data_generation.py` | Generate echo channel parameters, target trajectories, and system parameters with batch simulation and dataset generation support. |
+| `trajectory.py` | Target trajectory generation module supporting various motion patterns and parameter configurations. |
+| `train.py` | Main deep learning model training script supporting CNN training, validation, testing, and visualization. |
+| `CFARNet.py` | CFARNet neural network method implementation for high-resolution multi-target detection (main method from the paper). |
+| `YOLO_baseline.py` | Traditional CFAR+MUSIC baseline method for comparison with the proposed CFARNet approach. |
+| `functions.py` | Core utility function library including dataset loading, signal processing, feature extraction, and evaluation metrics. |
+| `environment.yml` | Conda environment dependency configuration file containing all required packages and versions. |
+| `README.md` | Project documentation. |
+
+---
+
+## Quick Start
+
+### 1. Environment Setup
+
+It is recommended to use Anaconda/Miniconda and execute the following commands to create the environment:
+
+```bash
+conda config --add channels conda forge
+conda env create -f environment.yml
+conda activate isac
+pip install tzdata
+pip install huggingface
+```
+
+### 2. Data Generation
+
+Generate echo channel parameters and target motion data:
+
+```bash
+
+python data_generation.py --samples 5000 --chunk 500 --name my_exp
+
+```
+
+**Main Parameter Descriptions:**
+- `--sample_num`: Number of samples to generate
+- `--chunk_size`: Number of samples per data chunk
+- `--experiment_name`: Experiment name (for distinguishing data folders)
+- Other parameters see script comments and command line help
+
+### 3. Deep Learning Model Training
+
+Train CNN and other deep learning models:
+
+```bash
+python train.py --data_dir ./data/my_exp --batch_size 16 --epochs 50 --max_targets 3
+```
+
+**Main Parameter Descriptions:**
+- `--data_dir`: Directory containing generated data
+- `--batch_size`: Training batch size
+- `--epochs`: Number of training epochs
+- `--max_targets`: Maximum number of targets
+- Other parameters see script comments and command line help
+
+### 4. CFARNet Neural Network Method Testing
+
+Run the proposed CFARNet method:
+
+```bash
+python CFARNet.py --data_dir ./data/my_exp --model_dir ./output/my_exp/models --top_k_cnn 3
+
+```
+
+**Main Parameter Descriptions:**
+- `--data_dir`: Data directory
+- `--model_dir`: Trained model directory
+- `--top_k_cnn`: Top-K peaks from CNN output
+- Other parameters see script comments and command line help
+
+### 5. Traditional CFAR+MUSIC Baseline Testing (Optional)
+
+Compare with traditional CFAR+MUSIC method:
+
+```bash
+python YOLO_baseline.py --data_dir ./data/my_exp --num_test_samples 1000
+```
+
+---
+
+## Dependencies
+
+- Python 3.10+
+- numpy, torch, matplotlib, tqdm, scipy, torchvision, pandas, etc.
+- Detailed dependencies see `environment.yml`
+
+---
+
+## Data Structure Description
+
+Generated data is saved in the specified directory, mainly including:
+
+- `echoes/`: Chunked echo channel parameters
+- `trajectory_data.npz`: Target trajectories and peak indices
+- `system_params.npz`: System parameter configuration
+
+---
+
+## Contribution and License
+
+We welcome anyone to submit PRs or issues to improve this project.
+
+This project is licensed under the MIT License.
+
+---
+
+## Recent Updates
+
+### Code Internationalization (Latest)
+- ✅ **All Chinese comments and text have been translated to English** across all Python files
+- ✅ **English-only codebase** for better international collaboration and accessibility
+- ✅ **Comprehensive translation** of:
+  - Function and class docstrings
+  - Inline comments explaining algorithms and logic
+  - Error messages and warnings
+  - Print statements and user interface text
+  - Parameter descriptions and help text
+  - File headers and section comments
+
+This ensures the codebase is fully accessible to international researchers and developers working with radar signal processing and deep learning.
+
+---
+
+## Detailed File Descriptions
+
+### data_generation.py
+Mainly used for simulating radar echo signals, target trajectories, system parameters, etc. Supports batch generation and chunked storage for large-scale dataset creation. Allows customization of target numbers, motion patterns, noise parameters, etc.
+
+### trajectory.py
+Responsible for generating 2D target trajectories, supporting circular, random, fixed-angle and other modes. Allows flexible configuration of target initial position, velocity, angle and other parameters.
+
+### train.py
+Main deep learning training script supporting CNN and other model training, validation, and testing. Built-in multiple loss functions, evaluation metrics, and visualization tools. Supports checkpoint resumption and automatic experiment result saving.
+
+### CFARNet.py
+Implements the proposed CFARNet neural network method for high-resolution multi-target detection. This is the main contribution of the paper, using CNN-based peak detection in the angle-Doppler domain to replace traditional CFAR methods.
+
+### YOLO_baseline.py
+Implements traditional CFAR+MUSIC baseline method for comparison with the proposed CFARNet approach. Provides performance benchmarks to demonstrate the superiority of the neural network-based method.
+
+### functions.py
+Provides core utility functions for dataset loading, signal processing, feature extraction, evaluation metrics, etc. Facilitates main process script calls and improves code reusability.
+
+### environment.yml
+Conda environment configuration containing all dependency packages and versions to ensure environment consistency.
+
+---
+
+